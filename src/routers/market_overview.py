from fastapi import APIRouter, HTTPException
import logging
from typing import List
import decimal  # Added import
import pandas as pd
import numpy as np
from scipy.signal import argrelextrema
import pandas_ta as ta
import ccxt.async_support as ccxt
from pydantic import BaseModel
import os # If not already imported
from src.services.cache_manager import read_ohlcv_from_cache, write_ohlcv_to_cache # Assuming cache_manager is in src.services
from src.core.config import settings # Import settings

# Configure logging
logging.basicConfig(level=logging.INFO, format='%(asctime)s - %(levelname)s - %(message)s')
logger = logging.getLogger(__name__)


# Helper functions for price precision
def get_price_precision(price: float) -> int:
    price_str = str(price)
    if '.' in price_str:
        return len(price_str.split('.')[1])
    return 0


def format_value(value: float | None, precision: int) -> float | None:
    if value is None:
        return None
    # Use decimal for accurate rounding
    return float(
        decimal.Decimal(str(value)).quantize(decimal.Decimal('1e-' + str(precision)), rounding=decimal.ROUND_HALF_UP))


# import pandas as pd # Ensure pandas is imported if not already at the top for pd.notna
# decimal should already be imported

def generate_fibonacci_levels(
<<<<<<< HEAD
        swing_low_price: float,
        swing_high_price: float,
        current_price: float,
        is_support: bool,
        num_needed: int,
        existing_levels_raw: list[float],  # Raw (unformatted) values of existing S/R levels for comparison
        atr_value: float,
        price_precision: int,
        logger  # Pass logger for any warnings/info
=======
    swing_low_price: float,
    swing_high_price: float,
    current_price: float,
    is_support: bool,
    num_needed: int,
    existing_levels_raw: list[float], # Raw (unformatted) values of existing S/R levels for comparison
    effective_min_gap: float, # Added effective_min_gap
    atr_value: float, # Kept for heuristic checks
    price_precision: int,
    logger # Pass logger for any warnings/info
>>>>>>> b0b0dc41
) -> list[float]:
    """
    Generates Fibonacci levels based on a swing, filtering for support/resistance
    and attempting to maintain an ATR-based gap.

    Args:
        swing_low_price: The low price of the significant swing.
        swing_high_price: The high price of the significant swing.
        current_price: The current market price.
        is_support: True if generating support levels, False for resistance.
        num_needed: The number of Fibonacci levels to generate.
        existing_levels_raw: A list of raw (unformatted) prices of already selected S/R levels.
        effective_min_gap: The calculated effective minimum gap for S/R level spacing.
        atr_value: The current ATR value (for secondary heuristic checks).
        price_precision: The precision for formatting the level values.
        logger: Logger instance for logging.
    Returns:
        A list of formatted Fibonacci level prices.
    """
    if swing_high_price <= swing_low_price or num_needed == 0:
        return []

    fib_levels_config = {
        'retracement': [0.236, 0.382, 0.5, 0.618, 0.786],
        'extension_above': [1.272, 1.618, 2.0, 2.618],  # Added more extension levels
        'extension_below': [-0.272, -0.618]  # For extensions below swing_low if current price is already below
    }

    price_diff = swing_high_price - swing_low_price
    potential_fib_levels = []

    # Retracements
    for ratio in fib_levels_config['retracement']:
        potential_fib_levels.append(swing_high_price - price_diff * ratio)  # From high for support
        potential_fib_levels.append(swing_low_price + price_diff * ratio)  # From low for resistance

    # Extensions above swing_high
    for ratio in fib_levels_config['extension_above']:
        potential_fib_levels.append(swing_high_price + price_diff * (ratio - 1))  # Corrected extension calc

    # Extensions below swing_low (less common for this S/R style, but can be useful if price breaks far)
    # Typically extensions are from the *end* of a primary move, projecting further.
    # For simplicity here, we'll use extensions from the swing_high and swing_low.
    # Alternative: Extensions from current price if it's outside the swing - more complex.
    # Let's stick to extensions of the identified swing range for now.
    # For levels below swing_low_price (deep support)
    for ratio in fib_levels_config['extension_below']:  # e.g. 127.2% of range *below* low
        potential_fib_levels.append(swing_low_price + price_diff * ratio)  # price_diff is positive, ratio is negative

    # Deduplicate and sort
    potential_fib_levels = sorted(list(set(potential_fib_levels)))

    generated_levels = []

    # Combine all existing levels (already selected S/R + newly added Fib levels) for gap checking
    # Note: existing_levels_raw are unformatted. Comparisons should ideally be consistent.
    # For simplicity in this function, we will format Fib levels then check against formatted existing.
    # A more robust check would involve comparing raw values consistently.

    all_considered_levels_for_gap_check = sorted(existing_levels_raw + [lvl for lvl in generated_levels])

    if is_support:
        # For support, we want levels below current_price, sorted descending (closer to current price first)
        potential_fib_levels = [lvl for lvl in potential_fib_levels if lvl < current_price]
        potential_fib_levels.sort(reverse=True)

        last_added_fib_level = float('inf')  # For checking gap between Fib levels themselves
        if existing_levels_raw:  # Check against the lowest existing support level
            last_added_fib_level = min(existing_levels_raw)

        for level_raw in potential_fib_levels:
            if len(generated_levels) >= num_needed:
                break

            # Check ATR gap relative to the closest existing S/R level (which is last_added_fib_level initially)
            # and subsequently relative to other fib levels being added.
            is_far_enough_from_existing = True  # Assume true initially
            if existing_levels_raw or generated_levels:  # only check gap if there are levels to check against
                closest_level_for_gap = 0
                if generated_levels:  # Prioritize gap from last added Fib level
                    closest_level_for_gap = generated_levels[-1]  # these are already formatted
                elif existing_levels_raw:  # if no fib levels yet, check against raw existing S/R
                    # this implies existing_levels_raw should be sorted appropriately
                    # For support, we'd compare against the lowest (min) existing formatted S/R level
                    # This part is tricky: existing_levels_raw are unformatted.
                    # Let's simplify: the primary ATR gap is checked when integrating. Here, we mostly pick candidates.
                    # A basic proximity check to avoid very close levels:
                    min_dist_to_existing = min([abs(level_raw - ex_lvl) for ex_lvl in
                                                all_considered_levels_for_gap_check]) if all_considered_levels_for_gap_check else float(
                        'inf')

                    # ATR Gap: level_raw should be effective_min_gap away from last_added_fib_level (which could be an existing S/R or a Fib)
                    # For support, new level must be significantly lower.
<<<<<<< HEAD
                    if not (last_added_fib_level - level_raw >= atr_value * 2):
                        is_far_enough_from_existing = False
=======
                    if not (last_added_fib_level - level_raw >= effective_min_gap):
                         is_far_enough_from_existing = False
>>>>>>> b0b0dc41

            # Simplified check: avoid adding a level too close to any *raw* existing level
            # A small tolerance, e.g., atr_value / 4 or a fixed percentage
            too_close_to_existing = False
            for ex_lvl_raw in existing_levels_raw:
                if abs(level_raw - ex_lvl_raw) < (
                        atr_value * 0.5):  # Heuristic: don't add if within 0.5 ATR of an existing raw level
                    too_close_to_existing = True
                    break

            if not too_close_to_existing and is_far_enough_from_existing:
                formatted_level = format_value(level_raw, price_precision)
                if formatted_level is not None and formatted_level not in [format_value(l, price_precision) for l in
                                                                           generated_levels]:  # Avoid duplicate formatted levels
                    generated_levels.append(formatted_level)
                    last_added_fib_level = level_raw  # Update for gap checking against next Fib level
                    all_considered_levels_for_gap_check.append(level_raw)
                    all_considered_levels_for_gap_check.sort(reverse=True)


    else:  # For resistance
        # For resistance, we want levels above current_price, sorted ascending
        potential_fib_levels = [lvl for lvl in potential_fib_levels if lvl > current_price]
        potential_fib_levels.sort()

        last_added_fib_level = 0.0  # For checking gap between Fib levels themselves
        if existing_levels_raw:  # Check against the highest existing resistance level
            last_added_fib_level = max(existing_levels_raw)

        for level_raw in potential_fib_levels:
            if len(generated_levels) >= num_needed:
                break

            is_far_enough_from_existing = True
            if existing_levels_raw or generated_levels:
                closest_level_for_gap = 0
                if generated_levels:
                    closest_level_for_gap = generated_levels[-1]
                elif existing_levels_raw:
                    # For resistance, compare against the highest (max) existing formatted S/R level
                    pass  # Simplified as above

                # ATR Gap: level_raw should be effective_min_gap away from last_added_fib_level
                # For resistance, new level must be significantly higher.
                if not (level_raw - last_added_fib_level >= effective_min_gap):
                    is_far_enough_from_existing = False
            too_close_to_existing = False
            for ex_lvl_raw in existing_levels_raw:
                if abs(level_raw - ex_lvl_raw) < (atr_value * 0.5):  # Heuristic
                    too_close_to_existing = True
                    break

            if not too_close_to_existing and is_far_enough_from_existing:
                formatted_level = format_value(level_raw, price_precision)
                if formatted_level is not None and formatted_level not in [format_value(l, price_precision) for l in
                                                                           generated_levels]:
                    generated_levels.append(formatted_level)
                    last_added_fib_level = level_raw
                    all_considered_levels_for_gap_check.append(level_raw)
                    all_considered_levels_for_gap_check.sort()

    # Ensure the correct number of levels is returned, even if ATR conditions are strict
    # If not enough levels were generated due to strict ATR, this function will return fewer than num_needed.
    # The integration step will have to decide how to handle this (e.g. relax ATR for Fib, or accept fewer levels).
    # For now, the function returns what it found respecting the rules.

    # Final sort based on is_support
    if is_support:
        generated_levels.sort(reverse=True)
    else:
        generated_levels.sort()

    return generated_levels[:num_needed]


class LevelItem(BaseModel):
    level: float
    strength: int  # Changed from description: str


class MarketOverviewItem(BaseModel):
    symbol: str
    current_price: float
    ema_21: float | None = None
    ema_89: float | None = None
    sma_30: float | None = None
    sma_150: float | None = None
    sma_300: float | None = None
    atr_14: float | None = None  # <-- ADD THIS LINE
    support_levels: List[LevelItem]
    resistance_levels: List[LevelItem]

# Config values CACHE_DIRECTORY and MAX_CANDLES_TO_CACHE are now sourced from settings.
# No need for global placeholders here.

SYMBOL_CONFIG = [
    {"symbol": "BTC/USDT", "exchange_id": "binance", "name": "Bitcoin", "desired_gap_usdt": 500.0},
    {"symbol": "ETH/USDT", "exchange_id": "binance", "name": "Ethereum", "desired_gap_usdt": 25.0},
    {"symbol": "DOGE/USDT", "exchange_id": "binance", "name": "Dogecoin", "desired_gap_usdt": 0.001},
    {"symbol": "SUI/USDT", "exchange_id": "binance", "name": "Sui", "desired_gap_usdt": 0.0083},
    {"symbol": "POPCAT/USDT", "exchange_id": "mexc", "name": "Popcat", "desired_gap_usdt": 0.0033},
    {"symbol": "HYPE/USDT", "exchange_id": "mexc", "name": "HypeCoin", "desired_gap_usdt": 0.0004}
]

router = APIRouter()


@router.get("/market-overview/", response_model=List[MarketOverviewItem])
async def get_market_overview():
    results = []
    active_exchanges = {}  # Dictionary to store active exchange instances
    # BTC price fetching logic removed

    try:
        for config_item in SYMBOL_CONFIG:
            symbol = config_item["symbol"]
            exchange_id = config_item["exchange_id"]

            cached_df: Optional[pd.DataFrame] = None
            last_cached_timestamp: Optional[int] = None
            # candles_to_fetch_from_exchange = settings.MAX_CANDLES_TO_CACHE # Default: fetch all if no cache - This line will be used in next step

            logger.info(f"[{symbol}] Attempting to load OHLCV data from cache...")
            cached_df = read_ohlcv_from_cache(settings.CACHE_DIRECTORY, symbol)

            if cached_df is not None and not cached_df.empty:
                cached_df.sort_values(by='timestamp', ascending=True, inplace=True) # Ensure sorted
                last_cached_timestamp = cached_df['timestamp'].iloc[-1]

                logger.info(f"[{symbol}] Cache hit. Last cached candle timestamp: {last_cached_timestamp}, Records: {len(cached_df)}")
                # Fetching logic based on last_cached_timestamp will be in the next step
            else:
                logger.info(f"[{symbol}] No cache found or cache is empty. Will attempt to fetch {settings.MAX_CANDLES_TO_CACHE} candles for initial cache.")
                # candles_to_fetch_from_exchange = settings.MAX_CANDLES_TO_CACHE # will be used in next step for limit

            try:
                # Get or create the exchange instance
                if exchange_id in active_exchanges:
                    exchange = active_exchanges[exchange_id]
                else:
                    try:
                        exchange_class = getattr(ccxt, exchange_id)
                        exchange = exchange_class({'enableRateLimit': True})
                        active_exchanges[exchange_id] = exchange
                        logger.info(f"Initialized {exchange_id} for {symbol}")
                    except AttributeError:
                        logger.critical(
                            f"Exchange ID '{exchange_id}' for symbol {symbol} is not a valid ccxt exchange. Skipping.")
                        results.append(MarketOverviewItem(
                            symbol=symbol, current_price=0.0, ema_21=None, ema_89=None,
                            sma_30=None, sma_150=None, sma_300=None, atr_14=None,
                            support_levels=[], resistance_levels=[]
                        ))
                        continue
                    except Exception as e:
                        logger.critical(
                            f"Error initializing exchange {exchange_id} for symbol {symbol}: {e}. Skipping.")
                        results.append(MarketOverviewItem(
                            symbol=symbol, current_price=0.0, ema_21=None, ema_89=None,
                            sma_30=None, sma_150=None, sma_300=None, atr_14=None,
                            support_levels=[], resistance_levels=[]
                        ))
                        continue

                # Fetch Ticker for current price
                ticker = await exchange.fetch_ticker(symbol)
                current_price_raw = ticker['last'] if ticker and 'last' in ticker and ticker['last'] else 0.0

                if current_price_raw == 0.0:
                    price_precision = 2  # Default precision
                else:
                    price_precision = get_price_precision(current_price_raw)
                current_price = format_value(current_price_raw, price_precision)

                # --- Start of new/modified section for Plan Step 3 ---
                ohlcv_from_exchange = [] # To store data fetched from exchange
                final_df = pd.DataFrame() # To store combined data

                # Determine fetch parameters
                fetch_limit = settings.MAX_CANDLES_TO_CACHE
                fetch_since = None

                if last_cached_timestamp is not None:
                    fetch_since = int(last_cached_timestamp) # Ensure it's int
                    fetch_limit = settings.MAX_CANDLES_TO_CACHE
                    logger.info(f"[{symbol}] Cache found. Fetching new candles since: {fetch_since} (timestamp), limit: {fetch_limit}")
                else:
                    logger.info(f"[{symbol}] No cache. Fetching {fetch_limit} candles.")

                # Fetch OHLCV data using determined parameters
                if exchange: # Make sure exchange object is valid
                    ohlcv_from_exchange = await exchange.fetch_ohlcv(symbol, timeframe='1h', since=fetch_since, limit=fetch_limit)
                    logger.info(f"[{symbol}] Fetched {len(ohlcv_from_exchange)} new candles from exchange.")
                else:
                    logger.error(f"[{symbol}] Exchange object not initialized during OHLCV fetch. Skipping fetch.")
                    # This case should ideally be caught by earlier exchange initialization checks
                    # If it happens, it implies a logic flow issue. For now, ohlcv_from_exchange remains empty.

                # Process newly fetched data
                new_data_df = pd.DataFrame()
                if ohlcv_from_exchange:
                    new_data_df = pd.DataFrame(ohlcv_from_exchange, columns=['timestamp', 'open', 'high', 'low', 'close', 'volume'])
                    new_data_df['timestamp'] = new_data_df['timestamp'].astype('int64')
                    new_data_df.sort_values(by='timestamp', ascending=True, inplace=True)

                # Combine cached data with new data
                if cached_df is not None and not cached_df.empty:
                    final_df = pd.concat([cached_df, new_data_df], ignore_index=True)
                else:
                    final_df = new_data_df

                # Deduplicate (based on timestamp) and sort
                if not final_df.empty:
                    final_df.drop_duplicates(subset=['timestamp'], keep='last', inplace=True)
                    final_df.sort_values(by='timestamp', ascending=True, inplace=True)

                    # Trim to MAX_CANDLES_TO_CACHE
                    if len(final_df) > settings.MAX_CANDLES_TO_CACHE:
                        final_df = final_df.tail(settings.MAX_CANDLES_TO_CACHE)

                    final_df.reset_index(drop=True, inplace=True)

                    # Save the final DataFrame to cache
                    if not final_df.empty:
                        try:
                            write_ohlcv_to_cache(settings.CACHE_DIRECTORY, symbol, final_df)
                            logger.info(f"[{symbol}] Successfully updated cache with {len(final_df)} records.")
                        except Exception as e:
                            logger.error(f"[{symbol}] Error writing to cache: {e}")
                    else:
                        logger.info(f"[{symbol}] Final DataFrame is empty after processing. Nothing to cache.")
                else:
                    logger.info(f"[{symbol}] No data after combining cache and fetch. Nothing to cache or process.")

                # --- End of new/modified section for Plan Step 3 ---

                # Existing logic uses 'df'. We need to assign final_df to df.
                df = final_df # IMPORTANT: Ensure 'df' is the one used for TA calculations

                if df.empty:
                    logger.warning(f"[{symbol}] DataFrame is empty after cache operations and fetching. Skipping analysis for this symbol.")
                    # current_price should have been fetched and formatted before this block.
                    # If not, this append might need to use a default or handle it.
                    results.append(MarketOverviewItem(
                        symbol=symbol, current_price=current_price if current_price is not None else 0.0,
                        ema_21=None, ema_89=None, sma_30=None, sma_150=None, sma_300=None, atr_14=None,
                        support_levels=[], resistance_levels=[]
                    ))
                    # No need to close exchange here, it's handled in the 'finally' block of the outer try.
                    continue # To the next symbol in SYMBOL_CONFIG

                # --- Existing Data Processing (uses 'df') ---
                df.ta.atr(length=14, append=True) # This line should now use the combined df

<<<<<<< HEAD
                atr_value = df['ATR_14'].iloc[-1] if 'ATR_14' in df.columns and not df['ATR_14'].empty and pd.notna(
                    df['ATR_14'].iloc[-1]) else 0
                logger.info(f"Symbol: {symbol} - Calculated ATR_14: {atr_value}")  # Enhanced existing log
                if atr_value == 0:
                    logger.warning(
                        f"Symbol: {symbol} - ATR value is 0, S/R gap logic might not work as expected. Consider using a default minimum gap or handling this case.")
=======
                atr_value = df['ATR_14'].iloc[-1] if 'ATR_14' in df.columns and not df['ATR_14'].empty and pd.notna(df['ATR_14'].iloc[-1]) else 0

                formatted_atr_14 = None
                if pd.notna(atr_value): # Ensure atr_value is not NaN before formatting
                    # price_precision should be available from current_price calculation
                    formatted_atr_14 = format_value(atr_value, price_precision)

                logger.info(f"Symbol: {symbol} - Calculated ATR_14: {atr_value}, Formatted: {formatted_atr_14}") # Enhanced existing log
                if atr_value == 0: # Original check, keep for logging or specific logic if needed
                    logger.warning(f"Symbol: {symbol} - ATR value is 0, S/R gap logic might not work as expected. Consider using a default minimum gap or handling this case.")
>>>>>>> b0b0dc41
                    # For now, if ATR is 0, the ATR*2 gap will be 0. This means all levels will pass the gap check.
                    # A more robust solution might involve a fallback minimum gap, but that's outside current scope.

                # Calculate effective_minimum_gap
                current_symbol_desired_gap = config_item.get('desired_gap_usdt')
                if current_symbol_desired_gap is None:
                    logger.error(f"[{symbol}] 'desired_gap_usdt' not found in SYMBOL_CONFIG for this symbol. Defaulting its component to 0.")
                    current_symbol_desired_gap = 0.0

                atr_component = atr_value * settings.ATR_MULTIPLIER_FOR_GAP if pd.notna(atr_value) else 0.0

                effective_minimum_gap = max(atr_component, current_symbol_desired_gap)

                logger.info(f"[{symbol}] ATR: {atr_value if pd.notna(atr_value) else 'N/A':.4f}, ATR*{settings.ATR_MULTIPLIER_FOR_GAP}: {atr_component:.4f}, DesiredGapUSDT: {current_symbol_desired_gap:.4f} -> EffectiveMinGap: {effective_minimum_gap:.4f}")

                # Initialize support and resistance items
                support_level_items = []
                resistance_level_items = []

                # Define order for argrelextrema (like window size / 2)
                # extrema_order = 5 # Removed, now using settings.EXTREMA_ORDER
                min_data_for_extrema = settings.EXTREMA_ORDER * 2

                if not df.empty:
                    if len(df) >= min_data_for_extrema:
                        # Find local minima for support levels
                        low_extrema_indices = argrelextrema(df['low'].values, np.less, order=settings.EXTREMA_ORDER)[0]
                        local_lows = df['low'].iloc[low_extrema_indices].unique()
                        logger.debug(
                            f"Symbol: {symbol} - Initial raw local_lows < current_price_raw: {sorted([low for low in local_lows if low < current_price_raw], reverse=True)}")

                        # Filter, sort, and select support levels
                        # current_price here is already formatted. For comparison with unformatted df values, use current_price_raw
                        recent_supports = sorted([low for low in local_lows if low < current_price_raw], reverse=True)

                        support_level_items_filtered = []
                        last_selected_support_level = float(
                            'inf')  # Initialize high, as we are looking for levels below

                        for s_level_raw in recent_supports:  # Iterate through all potential recent supports
                            # ATR Gap Check:
                            # The first support level is always selected if it's below current price (already filtered by recent_supports).
<<<<<<< HEAD
                            # Subsequent levels must be at least ATR*2 below the last_selected_support_level.
                            if not support_level_items_filtered or (
                                    last_selected_support_level - s_level_raw >= atr_value * 2):
                                if len(support_level_items_filtered) < 5:  # Only add if we still need levels
=======
                            # Subsequent levels must be at least effective_minimum_gap below the last_selected_support_level.
                            if not support_level_items_filtered or (last_selected_support_level - s_level_raw >= effective_minimum_gap):
                                if len(support_level_items_filtered) < 5: # Only add if we still need levels
>>>>>>> b0b0dc41
                                    tolerance = s_level_raw * 0.0005
                                    touch_count = df['low'].apply(lambda x: abs(x - s_level_raw) <= tolerance).sum()
                                    formatted_level = format_value(s_level_raw, price_precision)
                                    if formatted_level is not None:
                                        support_level_items_filtered.append(
                                            LevelItem(level=formatted_level, strength=touch_count))
                                        last_selected_support_level = s_level_raw  # Update the last selected raw level for the next comparison
                                else:
                                    break  # Stop if we have 5 levels

                        support_level_items = support_level_items_filtered  # Assign the filtered list
                        # Ensure it's sorted, though the selection process should maintain descending order
                        support_level_items.sort(key=lambda x: x.level, reverse=True)
                        logger.debug(
                            f"Symbol: {symbol} - Support levels after ATR filtering ({len(support_level_items)}): {[item.level for item in support_level_items]}")

                        # Fill with Fibonacci levels if needed for Support
                        if len(support_level_items) < 5:
                            num_needed_support = 5 - len(support_level_items)
                            if not df.empty and len(df) >= 2:  # Need at least 2 points for a swing
                                swing_low_price_for_fib = df['low'].min()
                                swing_high_price_for_fib = df['high'].max()

                                # Get raw values of existing support levels to help Fib generator avoid close placement
                                # The support_level_items currently store LevelItem objects with formatted levels.
                                # The generate_fibonacci_levels function expects raw float values for existing_levels_raw.
                                # This is a slight mismatch: current items are formatted.
                                # For now, we pass the formatted levels. This might mean the proximity check in Fib generator
                                # compares formatted vs raw, which is not ideal but a simplification for this step.
                                # A more robust way would be to keep raw values alongside formatted ones until the very end.
                                raw_existing_supports = [item.level for item in support_level_items]

                                logger.info(
                                    f"Symbol: {symbol} - Not enough support levels ({len(support_level_items)} found), trying to generate {num_needed_support} Fibonacci support levels.")
                                logger.debug(
                                    f"Symbol: {symbol} - Fibonacci params for support: swing_low={swing_low_price_for_fib}, swing_high={swing_high_price_for_fib}, current_price={current_price_raw}, num_needed={num_needed_support}, existing_raw_supports_count={len(raw_existing_supports)}, atr_value={atr_value}")

                                fib_support_levels_raw = generate_fibonacci_levels(
                                    swing_low_price=swing_low_price_for_fib,
                                    swing_high_price=swing_high_price_for_fib,
                                    current_price=current_price_raw,
                                    # Use raw current price for Fib calculation context
                                    is_support=True,
                                    num_needed=num_needed_support,
<<<<<<< HEAD
                                    existing_levels_raw=raw_existing_supports,
                                    # Pass existing *formatted* levels as raw context
                                    atr_value=atr_value,
=======
                                    existing_levels_raw=raw_existing_supports, # Pass existing *formatted* levels as raw context
                                    effective_min_gap=effective_minimum_gap, # Pass effective_minimum_gap
                                    atr_value=atr_value, # Keep atr_value for heuristic
>>>>>>> b0b0dc41
                                    price_precision=price_precision,
                                    logger=logger
                                )

                                logger.debug(
                                    f"Symbol: {symbol} - Generated {len(fib_support_levels_raw)} raw Fibonacci support levels: {fib_support_levels_raw}")

                                existing_formatted_levels_set = {item.level for item in support_level_items}
                                for fib_level_val in fib_support_levels_raw:  # These are already formatted by the generator
                                    if fib_level_val not in existing_formatted_levels_set:  # Avoid duplicates
                                        # Add with a default strength, e.g., 0 or 1
                                        support_level_items.append(LevelItem(level=fib_level_val, strength=1))
                                        existing_formatted_levels_set.add(fib_level_val)
                                        if len(support_level_items) >= 5:
                                            break
                            else:
                                logger.warning(
                                    f"Not enough data points in DataFrame for {symbol} to calculate Fibonacci support levels (need >= 2, got {len(df)}).")

                            # Sort all supports (original + Fib) and truncate to 5
                            support_level_items.sort(key=lambda x: x.level, reverse=True)
                            if len(support_level_items) > 5:
                                support_level_items = support_level_items[:5]

                            # If still less than 5, it means Fib generator couldn't find enough valid levels.
                            # The requirement is "exactly 5 levels". This might need a fallback if Fib is insufficient.
                            # For now, we rely on Fib generation; if it's short, we'll have fewer.
                            # Plan step 9 (Review and Test) will be important.
                            # The original issue states: "if you out of levels you can add fibo levels ... I need to have exactly 5 levels no less!"
                            # This implies Fib should try harder or have relaxed rules if needed.
                            # The current fib_generator tries to respect ATR. If it can't, it returns fewer.
                            # This might require a second pass for Fib with relaxed ATR if count is still < 5.
                            # Let's proceed with current Fib generator strictness and re-evaluate in testing.

                        # Ensure final list has at most 5 levels (already done above, but as a safeguard)
                        if len(support_level_items) > 5:
                            support_level_items = support_level_items[:5]

                        # Logging final support levels for the symbol
                        logger.info(
                            f"Final support levels for {symbol} ({len(support_level_items)} levels): {[item.level for item in support_level_items]}")

                        # Find local maxima for resistance levels
                        high_extrema_indices = argrelextrema(df['high'].values, np.greater, order=settings.EXTREMA_ORDER)[0]
                        local_highs = df['high'].iloc[high_extrema_indices].unique()
                        logger.debug(
                            f"Symbol: {symbol} - Initial raw local_highs > current_price_raw: {sorted([high for high in local_highs if high > current_price_raw])}")

                        # Filter, sort, and select resistance levels
                        # current_price here is already formatted. For comparison with unformatted df values, use current_price_raw
                        recent_resistances = sorted([high for high in local_highs if high > current_price_raw])

                        resistance_level_items_filtered = []
                        last_selected_resistance_level = 0.0  # Initialize low, as we are looking for levels above

                        for r_level_raw in recent_resistances:  # Iterate through all potential recent resistances
                            # ATR Gap Check:
                            # The first resistance level is always selected if it's above current price (already filtered by recent_resistances).
<<<<<<< HEAD
                            # Subsequent levels must be at least ATR*2 above the last_selected_resistance_level.
                            if not resistance_level_items_filtered or (
                                    r_level_raw - last_selected_resistance_level >= atr_value * 2):
                                if len(resistance_level_items_filtered) < 5:  # Only add if we still need levels
=======
                            # Subsequent levels must be at least effective_minimum_gap above the last_selected_resistance_level.
                            if not resistance_level_items_filtered or (r_level_raw - last_selected_resistance_level >= effective_minimum_gap):
                                if len(resistance_level_items_filtered) < 5: # Only add if we still need levels
>>>>>>> b0b0dc41
                                    tolerance = r_level_raw * 0.0005
                                    touch_count = df['high'].apply(lambda x: abs(x - r_level_raw) <= tolerance).sum()
                                    formatted_level = format_value(r_level_raw, price_precision)
                                    if formatted_level is not None:
                                        resistance_level_items_filtered.append(
                                            LevelItem(level=formatted_level, strength=touch_count))
                                        last_selected_resistance_level = r_level_raw  # Update the last selected raw level for the next comparison
                                else:
                                    break  # Stop if we have 5 levels

                        resistance_level_items = resistance_level_items_filtered  # Assign the filtered list
                        # Ensure it's sorted, though the selection process should maintain ascending order
                        resistance_level_items.sort(key=lambda x: x.level)
                        logger.debug(
                            f"Symbol: {symbol} - Resistance levels after ATR filtering ({len(resistance_level_items)}): {[item.level for item in resistance_level_items]}")

                        # Fill with Fibonacci levels if needed for Resistance
                        if len(resistance_level_items) < 5:
                            num_needed_resistance = 5 - len(resistance_level_items)
                            if not df.empty and len(df) >= 2:  # Need at least 2 points for a swing
                                swing_low_price_for_fib = df['low'].min()
                                swing_high_price_for_fib = df['high'].max()

                                # Pass existing *formatted* resistance levels as raw context (same simplification as with support)
                                raw_existing_resistances = [item.level for item in resistance_level_items]

                                logger.info(
                                    f"Symbol: {symbol} - Not enough resistance levels ({len(resistance_level_items)} found), trying to generate {num_needed_resistance} Fibonacci resistance levels.")
                                logger.debug(
                                    f"Symbol: {symbol} - Fibonacci params for resistance: swing_low={swing_low_price_for_fib}, swing_high={swing_high_price_for_fib}, current_price={current_price_raw}, num_needed={num_needed_resistance}, existing_raw_resistances_count={len(raw_existing_resistances)}, atr_value={atr_value}")

                                fib_resistance_levels_raw = generate_fibonacci_levels(
                                    swing_low_price=swing_low_price_for_fib,
                                    swing_high_price=swing_high_price_for_fib,
                                    current_price=current_price_raw,  # Use raw current price
                                    is_support=False,  # Key change for resistance
                                    num_needed=num_needed_resistance,
                                    existing_levels_raw=raw_existing_resistances,
                                    effective_min_gap=effective_minimum_gap, # Pass effective_minimum_gap
                                    atr_value=atr_value, # Keep atr_value for heuristic
                                    price_precision=price_precision,
                                    logger=logger
                                )

                                logger.debug(
                                    f"Symbol: {symbol} - Generated {len(fib_resistance_levels_raw)} raw Fibonacci resistance levels: {fib_resistance_levels_raw}")

                                existing_formatted_levels_set = {item.level for item in resistance_level_items}
                                for fib_level_val in fib_resistance_levels_raw:  # These are already formatted
                                    if fib_level_val not in existing_formatted_levels_set:  # Avoid duplicates
                                        resistance_level_items.append(
                                            LevelItem(level=fib_level_val, strength=1))  # Default strength 1
                                        existing_formatted_levels_set.add(fib_level_val)
                                        if len(resistance_level_items) >= 5:
                                            break
                            else:
                                logger.warning(
                                    f"Not enough data points in DataFrame for {symbol} to calculate Fibonacci resistance levels (need >= 2, got {len(df)}).")

                            # Sort all resistances (original + Fib) and truncate to 5
                            resistance_level_items.sort(key=lambda x: x.level)  # Ascending for resistance
                            if len(resistance_level_items) > 5:
                                resistance_level_items = resistance_level_items[:5]

                            # Notes on "exactly 5 levels" from support integration apply here too.

                        # Ensure final list has at most 5 levels (already done above, but as a safeguard)
                        if len(resistance_level_items) > 5:
                            resistance_level_items = resistance_level_items[:5]

                        # Logging final resistance levels for the symbol
                        logger.info(
                            f"Final resistance levels for {symbol} ({len(resistance_level_items)} levels): {[item.level for item in resistance_level_items]}")

                    else:  # Not enough data for reliable extrema detection, use n-smallest/n-largest
                        logger.info(
                            f"Using n-smallest/n-largest for S/R for {symbol} due to insufficient data for extrema (got {len(df)}, need {min_data_for_extrema})")
                        raw_supports = sorted(df['low'].nsmallest(5).tolist())
                        raw_resistances = sorted(df['high'].nlargest(5).tolist())

                        support_level_items = []
                        for sl_raw in raw_supports:
                            formatted_sl = format_value(sl_raw, price_precision)
                            if formatted_sl is not None:
                                # For these, actual touch count might be low as they are just n-smallest/largest
                                # Assign strength 1 as per requirement
                                support_level_items.append(LevelItem(level=formatted_sl, strength=1))

                        resistance_level_items = []
                        for rl_raw in raw_resistances:
                            formatted_rl = format_value(rl_raw, price_precision)
                            if formatted_rl is not None:
                                resistance_level_items.append(LevelItem(level=formatted_rl, strength=1))

                if len(df) < 300:  # Minimum needed for all TAs
                    logger.warning(
                        f"Not enough data points for {symbol} to calculate all TAs (need 300, got {len(df)}). Skipping TA calculations.")
                    # Support and resistance already calculated above if possible (and formatted)
                    results.append(MarketOverviewItem(
                        symbol=symbol, current_price=current_price, ema_21=None, ema_89=None,
                        # current_price is already formatted
                        sma_30=None, sma_150=None, sma_300=None, atr_14=formatted_atr_14, # Use formatted_atr_14 (could be None)
                        support_levels=support_level_items,
                        resistance_levels=resistance_level_items
                    ))
                    continue

                # Calculate EMAs and SMAs
                df['ema_21'] = df.ta.ema(length=21)
                df['ema_89'] = df.ta.ema(length=89)
                df['sma_30'] = df.ta.sma(length=30)
                df['sma_150'] = df.ta.sma(length=150)
                df['sma_300'] = df.ta.sma(length=300)

                raw_ema_21 = df['ema_21'].iloc[-1]
                formatted_ema_21 = format_value(raw_ema_21, price_precision) if pd.notna(raw_ema_21) else None
                raw_ema_89 = df['ema_89'].iloc[-1]
                formatted_ema_89 = format_value(raw_ema_89, price_precision) if pd.notna(raw_ema_89) else None
                raw_sma_30 = df['sma_30'].iloc[-1]
                formatted_sma_30 = format_value(raw_sma_30, price_precision) if pd.notna(raw_sma_30) else None
                raw_sma_150 = df['sma_150'].iloc[-1]
                formatted_sma_150 = format_value(raw_sma_150, price_precision) if pd.notna(raw_sma_150) else None
                raw_sma_300 = df['sma_300'].iloc[-1]
                formatted_sma_300 = format_value(raw_sma_300, price_precision) if pd.notna(raw_sma_300) else None

                results.append(MarketOverviewItem(
                    symbol=symbol, current_price=current_price,  # current_price is already formatted
                    ema_21=formatted_ema_21,
                    ema_89=formatted_ema_89,
                    sma_30=formatted_sma_30,
                    sma_150=formatted_sma_150,
                    sma_300=formatted_sma_300,
                    atr_14=formatted_atr_14, # Add formatted_atr_14 here
                    support_levels=support_level_items,  # Already formatted
                    resistance_levels=resistance_level_items  # Already formatted
                ))

            except ccxt.NetworkError as e:
                logger.error(f"Network error for {symbol} on {exchange_id}: {e}. Default data returned.")
                # Ensure current_price is formatted (0.0 becomes 0.00 if precision is 2)
                formatted_current_price_on_error = format_value(0.0, 2)  # Default to 2 for error cases with 0.0 price
                results.append(
                    MarketOverviewItem(symbol=symbol, current_price=formatted_current_price_on_error, ema_21=None,
                                       ema_89=None, sma_30=None, sma_150=None, sma_300=None, atr_14=None,
                                       support_levels=[], resistance_levels=[]))
            except ccxt.ExchangeError as e:
                logger.error(f"Exchange error for {symbol} on {exchange_id}: {e}. Default data returned.")
                formatted_current_price_on_error = format_value(0.0, 2)
                results.append(
                    MarketOverviewItem(symbol=symbol, current_price=formatted_current_price_on_error, ema_21=None,
                                       ema_89=None, sma_30=None, sma_150=None, sma_300=None, atr_14=None,
                                       support_levels=[], resistance_levels=[]))
            except Exception as e:
                logger.error(f"An unexpected error occurred for {symbol} on {exchange_id}: {e}. Default data returned.")
                formatted_current_price_on_error = format_value(0.0, 2)
                results.append(
                    MarketOverviewItem(symbol=symbol, current_price=formatted_current_price_on_error, ema_21=None,
                                       ema_89=None, sma_30=None, sma_150=None, sma_300=None, atr_14=None,
                                       support_levels=[], resistance_levels=[]))

    finally:
        for ex_id, ex_instance in active_exchanges.items():
            if ex_instance:
                try:
                    await ex_instance.close()
                    print(f"Closed {ex_id} exchange.")
                except Exception as e:
                    print(f"Error closing {ex_id} exchange: {e}")

    if not results and SYMBOL_CONFIG:  # Only raise if SYMBOL_CONFIG was not empty and still no results
        logger.error("Could not fetch any market data for the configured symbols.")
        raise HTTPException(status_code=500, detail="Could not fetch any market data for the configured symbols.")
    return results<|MERGE_RESOLUTION|>--- conflicted
+++ resolved
@@ -37,28 +37,16 @@
 # decimal should already be imported
 
 def generate_fibonacci_levels(
-<<<<<<< HEAD
-        swing_low_price: float,
-        swing_high_price: float,
-        current_price: float,
-        is_support: bool,
-        num_needed: int,
-        existing_levels_raw: list[float],  # Raw (unformatted) values of existing S/R levels for comparison
-        atr_value: float,
-        price_precision: int,
-        logger  # Pass logger for any warnings/info
-=======
     swing_low_price: float,
     swing_high_price: float,
     current_price: float,
     is_support: bool,
     num_needed: int,
-    existing_levels_raw: list[float], # Raw (unformatted) values of existing S/R levels for comparison
-    effective_min_gap: float, # Added effective_min_gap
-    atr_value: float, # Kept for heuristic checks
+    existing_levels_raw: list[float],
+    effective_min_gap: float,
+    atr_value: float,
     price_precision: int,
-    logger # Pass logger for any warnings/info
->>>>>>> b0b0dc41
+    logger
 ) -> list[float]:
     """
     Generates Fibonacci levels based on a swing, filtering for support/resistance
@@ -152,13 +140,8 @@
 
                     # ATR Gap: level_raw should be effective_min_gap away from last_added_fib_level (which could be an existing S/R or a Fib)
                     # For support, new level must be significantly lower.
-<<<<<<< HEAD
-                    if not (last_added_fib_level - level_raw >= atr_value * 2):
-                        is_far_enough_from_existing = False
-=======
                     if not (last_added_fib_level - level_raw >= effective_min_gap):
                          is_far_enough_from_existing = False
->>>>>>> b0b0dc41
 
             # Simplified check: avoid adding a level too close to any *raw* existing level
             # A small tolerance, e.g., atr_value / 4 or a fixed percentage
@@ -413,14 +396,6 @@
                 # --- Existing Data Processing (uses 'df') ---
                 df.ta.atr(length=14, append=True) # This line should now use the combined df
 
-<<<<<<< HEAD
-                atr_value = df['ATR_14'].iloc[-1] if 'ATR_14' in df.columns and not df['ATR_14'].empty and pd.notna(
-                    df['ATR_14'].iloc[-1]) else 0
-                logger.info(f"Symbol: {symbol} - Calculated ATR_14: {atr_value}")  # Enhanced existing log
-                if atr_value == 0:
-                    logger.warning(
-                        f"Symbol: {symbol} - ATR value is 0, S/R gap logic might not work as expected. Consider using a default minimum gap or handling this case.")
-=======
                 atr_value = df['ATR_14'].iloc[-1] if 'ATR_14' in df.columns and not df['ATR_14'].empty and pd.notna(df['ATR_14'].iloc[-1]) else 0
 
                 formatted_atr_14 = None
@@ -431,7 +406,6 @@
                 logger.info(f"Symbol: {symbol} - Calculated ATR_14: {atr_value}, Formatted: {formatted_atr_14}") # Enhanced existing log
                 if atr_value == 0: # Original check, keep for logging or specific logic if needed
                     logger.warning(f"Symbol: {symbol} - ATR value is 0, S/R gap logic might not work as expected. Consider using a default minimum gap or handling this case.")
->>>>>>> b0b0dc41
                     # For now, if ATR is 0, the ATR*2 gap will be 0. This means all levels will pass the gap check.
                     # A more robust solution might involve a fallback minimum gap, but that's outside current scope.
 
@@ -474,16 +448,9 @@
                         for s_level_raw in recent_supports:  # Iterate through all potential recent supports
                             # ATR Gap Check:
                             # The first support level is always selected if it's below current price (already filtered by recent_supports).
-<<<<<<< HEAD
-                            # Subsequent levels must be at least ATR*2 below the last_selected_support_level.
-                            if not support_level_items_filtered or (
-                                    last_selected_support_level - s_level_raw >= atr_value * 2):
-                                if len(support_level_items_filtered) < 5:  # Only add if we still need levels
-=======
                             # Subsequent levels must be at least effective_minimum_gap below the last_selected_support_level.
                             if not support_level_items_filtered or (last_selected_support_level - s_level_raw >= effective_minimum_gap):
                                 if len(support_level_items_filtered) < 5: # Only add if we still need levels
->>>>>>> b0b0dc41
                                     tolerance = s_level_raw * 0.0005
                                     touch_count = df['low'].apply(lambda x: abs(x - s_level_raw) <= tolerance).sum()
                                     formatted_level = format_value(s_level_raw, price_precision)
@@ -528,15 +495,9 @@
                                     # Use raw current price for Fib calculation context
                                     is_support=True,
                                     num_needed=num_needed_support,
-<<<<<<< HEAD
-                                    existing_levels_raw=raw_existing_supports,
-                                    # Pass existing *formatted* levels as raw context
-                                    atr_value=atr_value,
-=======
                                     existing_levels_raw=raw_existing_supports, # Pass existing *formatted* levels as raw context
                                     effective_min_gap=effective_minimum_gap, # Pass effective_minimum_gap
                                     atr_value=atr_value, # Keep atr_value for heuristic
->>>>>>> b0b0dc41
                                     price_precision=price_precision,
                                     logger=logger
                                 )
@@ -595,16 +556,9 @@
                         for r_level_raw in recent_resistances:  # Iterate through all potential recent resistances
                             # ATR Gap Check:
                             # The first resistance level is always selected if it's above current price (already filtered by recent_resistances).
-<<<<<<< HEAD
-                            # Subsequent levels must be at least ATR*2 above the last_selected_resistance_level.
-                            if not resistance_level_items_filtered or (
-                                    r_level_raw - last_selected_resistance_level >= atr_value * 2):
-                                if len(resistance_level_items_filtered) < 5:  # Only add if we still need levels
-=======
                             # Subsequent levels must be at least effective_minimum_gap above the last_selected_resistance_level.
                             if not resistance_level_items_filtered or (r_level_raw - last_selected_resistance_level >= effective_minimum_gap):
                                 if len(resistance_level_items_filtered) < 5: # Only add if we still need levels
->>>>>>> b0b0dc41
                                     tolerance = r_level_raw * 0.0005
                                     touch_count = df['high'].apply(lambda x: abs(x - r_level_raw) <= tolerance).sum()
                                     formatted_level = format_value(r_level_raw, price_precision)

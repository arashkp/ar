from fastapi import APIRouter, HTTPException
import logging
from typing import List
import decimal  # Added import
import pandas as pd
import numpy as np
from scipy.signal import argrelextrema
import pandas_ta as ta
import ccxt.async_support as ccxt
from pydantic import BaseModel
import os  # If not already imported
from src.services.cache_manager import read_ohlcv_from_cache, \
    write_ohlcv_to_cache  # Assuming cache_manager is in src.services
from src.core.config import settings  # Import settings

# Configure logging
logging.basicConfig(level=logging.INFO, format='%(asctime)s - %(levelname)s - %(message)s')
logger = logging.getLogger(__name__)


# Helper functions for price precision
def get_price_precision(price: float) -> int:
    price_str = str(price)
    if '.' in price_str:
        return len(price_str.split('.')[1])
    return 0


def format_value(value: float | None, precision: int) -> float | None:
    if value is None:
        return None
    # Use decimal for accurate rounding
    return float(
        decimal.Decimal(str(value)).quantize(decimal.Decimal('1e-' + str(precision)), rounding=decimal.ROUND_HALF_UP))


# import pandas as pd # Ensure pandas is imported if not already at the top for pd.notna
# decimal should already be imported

def generate_fibonacci_levels(
        swing_low_price: float,
        swing_high_price: float,
        current_price: float,
        is_support: bool,
        num_needed: int,
        existing_levels_raw: list[float],
        effective_min_gap: float,
        atr_value: float,
        price_precision: int,
        logger
) -> list[float]:
    """
    Generates Fibonacci levels based on a swing, filtering for support/resistance
    and attempting to maintain an ATR-based gap.

    Args:
        swing_low_price: The low price of the significant swing.
        swing_high_price: The high price of the significant swing.
        current_price: The current market price.
        is_support: True if generating support levels, False for resistance.
        num_needed: The number of Fibonacci levels to generate.
        existing_levels_raw: A list of raw (unformatted) prices of already selected S/R levels.
        effective_min_gap: The calculated effective minimum gap for S/R level spacing.
        atr_value: The current ATR value (for secondary heuristic checks).
        price_precision: The precision for formatting the level values.
        logger: Logger instance for logging.
    Returns:
        A list of formatted Fibonacci level prices.
    """
    if swing_high_price <= swing_low_price or num_needed == 0:
        return []

    fib_levels_config = {
        'retracement': [0.236, 0.382, 0.5, 0.618, 0.786],
        'extension_above': [1.272, 1.618, 2.0, 2.618],  # Added more extension levels
        'extension_below': [-0.272, -0.618]  # For extensions below swing_low if current price is already below
    }

    price_diff = swing_high_price - swing_low_price
    potential_fib_levels = []

    # Retracements
    for ratio in fib_levels_config['retracement']:
        potential_fib_levels.append(swing_high_price - price_diff * ratio)  # From high for support
        potential_fib_levels.append(swing_low_price + price_diff * ratio)  # From low for resistance

    # Extensions above swing_high
    for ratio in fib_levels_config['extension_above']:
        potential_fib_levels.append(swing_high_price + price_diff * (ratio - 1))  # Corrected extension calc

    # Extensions below swing_low (less common for this S/R style, but can be useful if price breaks far)
    # Typically extensions are from the *end* of a primary move, projecting further.
    # For simplicity here, we'll use extensions from the swing_high and swing_low.
    # Alternative: Extensions from current price if it's outside the swing - more complex.
    # Let's stick to extensions of the identified swing range for now.
    # For levels below swing_low_price (deep support)
    for ratio in fib_levels_config['extension_below']:  # e.g. 127.2% of range *below* low
        potential_fib_levels.append(swing_low_price + price_diff * ratio)  # price_diff is positive, ratio is negative

    # Deduplicate and sort
    potential_fib_levels = sorted(list(set(potential_fib_levels)))

    generated_levels = []

    # Combine all existing levels (already selected S/R + newly added Fib levels) for gap checking
    # Note: existing_levels_raw are unformatted. Comparisons should ideally be consistent.
    # For simplicity in this function, we will format Fib levels then check against formatted existing.
    # A more robust check would involve comparing raw values consistently.

    all_considered_levels_for_gap_check = sorted(existing_levels_raw + [lvl for lvl in generated_levels])

    if is_support:
        # For support, we want levels below current_price, sorted descending (closer to current price first)
        potential_fib_levels = [lvl for lvl in potential_fib_levels if lvl < current_price]
        potential_fib_levels.sort(reverse=True)

        last_added_fib_level = float('inf')  # For checking gap between Fib levels themselves
        if existing_levels_raw:  # Check against the lowest existing support level
            last_added_fib_level = min(existing_levels_raw)

        for level_raw in potential_fib_levels:
            if len(generated_levels) >= num_needed:
                break

            # Check ATR gap relative to the closest existing S/R level (which is last_added_fib_level initially)
            # and subsequently relative to other fib levels being added.
            is_far_enough_from_existing = True  # Assume true initially
            if existing_levels_raw or generated_levels:  # only check gap if there are levels to check against
                closest_level_for_gap = 0
                if generated_levels:  # Prioritize gap from last added Fib level
                    closest_level_for_gap = generated_levels[-1]  # these are already formatted
                elif existing_levels_raw:  # if no fib levels yet, check against raw existing S/R
                    # this implies existing_levels_raw should be sorted appropriately
                    # For support, we'd compare against the lowest (min) existing formatted S/R level
                    # This part is tricky: existing_levels_raw are unformatted.
                    # Let's simplify: the primary ATR gap is checked when integrating. Here, we mostly pick candidates.
                    # A basic proximity check to avoid very close levels:
                    min_dist_to_existing = min([abs(level_raw - ex_lvl) for ex_lvl in
                                                all_considered_levels_for_gap_check]) if all_considered_levels_for_gap_check else float(
                        'inf')

                    # ATR Gap: level_raw should be effective_min_gap away from last_added_fib_level (which could be an existing S/R or a Fib)
                    # For support, new level must be significantly lower.
                    if not (last_added_fib_level - level_raw >= effective_min_gap):
                        is_far_enough_from_existing = False

            # Simplified check: avoid adding a level too close to any *raw* existing level
            # A small tolerance, e.g., atr_value / 4 or a fixed percentage
            too_close_to_existing = False
            for ex_lvl_raw in existing_levels_raw:
                if abs(level_raw - ex_lvl_raw) < (
                        atr_value * 0.5):  # Heuristic: don't add if within 0.5 ATR of an existing raw level
                    too_close_to_existing = True
                    break

            if not too_close_to_existing and is_far_enough_from_existing:
                formatted_level = format_value(level_raw, price_precision)
                if formatted_level is not None and formatted_level not in [format_value(l, price_precision) for l in
                                                                           generated_levels]:  # Avoid duplicate formatted levels
                    generated_levels.append(formatted_level)
                    last_added_fib_level = level_raw  # Update for gap checking against next Fib level
                    all_considered_levels_for_gap_check.append(level_raw)
                    all_considered_levels_for_gap_check.sort(reverse=True)


    else:  # For resistance
        # For resistance, we want levels above current_price, sorted ascending
        potential_fib_levels = [lvl for lvl in potential_fib_levels if lvl > current_price]
        potential_fib_levels.sort()

        last_added_fib_level = 0.0  # For checking gap between Fib levels themselves
        if existing_levels_raw:  # Check against the highest existing resistance level
            last_added_fib_level = max(existing_levels_raw)

        for level_raw in potential_fib_levels:
            if len(generated_levels) >= num_needed:
                break

            is_far_enough_from_existing = True
            if existing_levels_raw or generated_levels:
                closest_level_for_gap = 0
                if generated_levels:
                    closest_level_for_gap = generated_levels[-1]
                elif existing_levels_raw:
                    # For resistance, compare against the highest (max) existing formatted S/R level
                    pass  # Simplified as above

                # ATR Gap: level_raw should be effective_min_gap away from last_added_fib_level
                # For resistance, new level must be significantly higher.
                if not (level_raw - last_added_fib_level >= effective_min_gap):
                    is_far_enough_from_existing = False
            too_close_to_existing = False
            for ex_lvl_raw in existing_levels_raw:
                if abs(level_raw - ex_lvl_raw) < (atr_value * 0.5):  # Heuristic
                    too_close_to_existing = True
                    break

            if not too_close_to_existing and is_far_enough_from_existing:
                formatted_level = format_value(level_raw, price_precision)
                if formatted_level is not None and formatted_level not in [format_value(l, price_precision) for l in
                                                                           generated_levels]:
                    generated_levels.append(formatted_level)
                    last_added_fib_level = level_raw
                    all_considered_levels_for_gap_check.append(level_raw)
                    all_considered_levels_for_gap_check.sort()

    # Ensure the correct number of levels is returned, even if ATR conditions are strict
    # If not enough levels were generated due to strict ATR, this function will return fewer than num_needed.
    # The integration step will have to decide how to handle this (e.g. relax ATR for Fib, or accept fewer levels).
    # For now, the function returns what it found respecting the rules.

    # Final sort based on is_support
    if is_support:
        generated_levels.sort(reverse=True)
    else:
        generated_levels.sort()

    return generated_levels[:num_needed]


class LevelItem(BaseModel):
    level: float
    strength: int  # Changed from description: str


class MarketOverviewItem(BaseModel):
    symbol: str
    current_price: float
    ema_21: float | None = None
    ema_89: float | None = None
    sma_30: float | None = None
    sma_150: float | None = None
    sma_300: float | None = None
    atr_14: float | None = None  # <-- ADD THIS LINE
    support_levels: List[LevelItem]
    resistance_levels: List[LevelItem]


# Config values CACHE_DIRECTORY and MAX_CANDLES_TO_CACHE are now sourced from settings.
# No need for global placeholders here.

SYMBOL_CONFIG = [
    {"symbol": "BTC/USDT", "exchange_id": "binance", "name": "Bitcoin", "desired_gap_usdt": 500.0},
    {"symbol": "ETH/USDT", "exchange_id": "binance", "name": "Ethereum", "desired_gap_usdt": 50},
    {"symbol": "DOGE/USDT", "exchange_id": "binance", "name": "Dogecoin", "desired_gap_usdt": 0.003},
    {"symbol": "SUI/USDT", "exchange_id": "binance", "name": "Sui", "desired_gap_usdt": 0.05},
    {"symbol": "POPCAT/USDT", "exchange_id": "mexc", "name": "Popcat", "desired_gap_usdt": 0.005},
    {"symbol": "HYPE/USDT", "exchange_id": "mexc", "name": "HypeCoin", "desired_gap_usdt": 0.7}
]

router = APIRouter()


@router.get("/market-overview/", response_model=List[MarketOverviewItem])
async def get_market_overview():
    results = []
    active_exchanges = {}  # Dictionary to store active exchange instances
    # BTC price fetching logic removed

    try:
        for config_item in SYMBOL_CONFIG:
            symbol = config_item["symbol"]
            exchange_id = config_item["exchange_id"]

            cached_df: Optional[pd.DataFrame] = None
            last_cached_timestamp: Optional[int] = None
            # candles_to_fetch_from_exchange = settings.MAX_CANDLES_TO_CACHE # Default: fetch all if no cache - This line will be used in next step

            logger.info(f"[{symbol}] Attempting to load OHLCV data from cache...")
            cached_df = read_ohlcv_from_cache(settings.CACHE_DIRECTORY, symbol)

            if cached_df is not None and not cached_df.empty:
                cached_df.sort_values(by='timestamp', ascending=True, inplace=True)  # Ensure sorted
                last_cached_timestamp = cached_df['timestamp'].iloc[-1]

                logger.info(
                    f"[{symbol}] Cache hit. Last cached candle timestamp: {last_cached_timestamp}, Records: {len(cached_df)}")
                # Fetching logic based on last_cached_timestamp will be in the next step
            else:
                logger.info(
                    f"[{symbol}] No cache found or cache is empty. Will attempt to fetch {settings.MAX_CANDLES_TO_CACHE} candles for initial cache.")
                # candles_to_fetch_from_exchange = settings.MAX_CANDLES_TO_CACHE # will be used in next step for limit

            try:
                # Get or create the exchange instance
                if exchange_id in active_exchanges:
                    exchange = active_exchanges[exchange_id]
                else:
                    try:
                        exchange_class = getattr(ccxt, exchange_id)
                        exchange = exchange_class({'enableRateLimit': True})
                        active_exchanges[exchange_id] = exchange
                        logger.info(f"Initialized {exchange_id} for {symbol}")
                    except AttributeError:
                        logger.critical(
                            f"Exchange ID '{exchange_id}' for symbol {symbol} is not a valid ccxt exchange. Skipping.")
                        results.append(MarketOverviewItem(
                            symbol=symbol, current_price=0.0, ema_21=None, ema_89=None,
                            sma_30=None, sma_150=None, sma_300=None, atr_14=None,
                            support_levels=[], resistance_levels=[]
                        ))
                        continue
                    except Exception as e:
                        logger.critical(
                            f"Error initializing exchange {exchange_id} for symbol {symbol}: {e}. Skipping.")
                        results.append(MarketOverviewItem(
                            symbol=symbol, current_price=0.0, ema_21=None, ema_89=None,
                            sma_30=None, sma_150=None, sma_300=None, atr_14=None,
                            support_levels=[], resistance_levels=[]
                        ))
                        continue

                # Fetch Ticker for current price
                ticker = await exchange.fetch_ticker(symbol)
                current_price_raw = ticker['last'] if ticker and 'last' in ticker and ticker['last'] else 0.0

                if current_price_raw == 0.0:
                    price_precision = 2  # Default precision
                else:
                    price_precision = get_price_precision(current_price_raw)
                current_price = format_value(current_price_raw, price_precision)

                # --- Start of new/modified section for Plan Step 3 ---
                ohlcv_from_exchange = []  # To store data fetched from exchange
                final_df = pd.DataFrame()  # To store combined data

                # Determine fetch parameters
                fetch_limit = settings.MAX_CANDLES_TO_CACHE
                fetch_since = None

                if last_cached_timestamp is not None:
                    fetch_since = int(last_cached_timestamp)  # Ensure it's int
                    fetch_limit = settings.MAX_CANDLES_TO_CACHE
                    logger.info(
                        f"[{symbol}] Cache found. Fetching new candles since: {fetch_since} (timestamp), limit: {fetch_limit}")
                else:
                    logger.info(f"[{symbol}] No cache. Fetching {fetch_limit} candles.")

                # Fetch OHLCV data using determined parameters
                if exchange:  # Make sure exchange object is valid
                    ohlcv_from_exchange = await exchange.fetch_ohlcv(symbol, timeframe='1h', since=fetch_since,
                                                                     limit=fetch_limit)
                    logger.info(f"[{symbol}] Fetched {len(ohlcv_from_exchange)} new candles from exchange.")
                else:
                    logger.error(f"[{symbol}] Exchange object not initialized during OHLCV fetch. Skipping fetch.")
                    # This case should ideally be caught by earlier exchange initialization checks
                    # If it happens, it implies a logic flow issue. For now, ohlcv_from_exchange remains empty.

                # Process newly fetched data
                new_data_df = pd.DataFrame()
                if ohlcv_from_exchange:
                    new_data_df = pd.DataFrame(ohlcv_from_exchange,
                                               columns=['timestamp', 'open', 'high', 'low', 'close', 'volume'])
                    new_data_df['timestamp'] = new_data_df['timestamp'].astype('int64')
                    new_data_df.sort_values(by='timestamp', ascending=True, inplace=True)

                # Combine cached data with new data
                if cached_df is not None and not cached_df.empty:
                    final_df = pd.concat([cached_df, new_data_df], ignore_index=True)
                else:
                    final_df = new_data_df

                # Deduplicate (based on timestamp) and sort
                if not final_df.empty:
                    final_df.drop_duplicates(subset=['timestamp'], keep='last', inplace=True)
                    final_df.sort_values(by='timestamp', ascending=True, inplace=True)

                    # Trim to MAX_CANDLES_TO_CACHE
                    if len(final_df) > settings.MAX_CANDLES_TO_CACHE:
                        final_df = final_df.tail(settings.MAX_CANDLES_TO_CACHE)

                    final_df.reset_index(drop=True, inplace=True)

                    # Save the final DataFrame to cache
                    if not final_df.empty:
                        try:
                            write_ohlcv_to_cache(settings.CACHE_DIRECTORY, symbol, final_df)
                            logger.info(f"[{symbol}] Successfully updated cache with {len(final_df)} records.")
                        except Exception as e:
                            logger.error(f"[{symbol}] Error writing to cache: {e}")
                    else:
                        logger.info(f"[{symbol}] Final DataFrame is empty after processing. Nothing to cache.")
                else:
                    logger.info(f"[{symbol}] No data after combining cache and fetch. Nothing to cache or process.")

                # --- End of new/modified section for Plan Step 3 ---

                # Existing logic uses 'df'. We need to assign final_df to df.
                df = final_df  # IMPORTANT: Ensure 'df' is the one used for TA calculations

                if df.empty:
                    logger.warning(
                        f"[{symbol}] DataFrame is empty after cache operations and fetching. Skipping analysis for this symbol.")
                    results.append(MarketOverviewItem(
                        symbol=symbol, current_price=current_price if current_price is not None else 0.0,
                        ema_21=None, ema_89=None, sma_30=None, sma_150=None, sma_300=None, atr_14=None,
                        support_levels=[], resistance_levels=[]
                    ))
                    continue  # To the next symbol in SYMBOL_CONFIG

                # --- Existing Data Processing (uses 'df') ---
<<<<<<< HEAD
                # Log column dtypes before ATR calculation
                logger.info(f"[{symbol}] DataFrame dtypes before ATR conversion attempt:\n{df.dtypes}")

                # Ensure HLC columns are numeric
                for col in ['high', 'low', 'close']:
                    if col in df.columns:
                        df[col] = pd.to_numeric(df[col], errors='coerce')
                    else:
                        logger.error(f"[{symbol}] Critical: Column '{col}' not found in DataFrame before TA calculation. Skipping TA for this symbol.")
                        # Add a default/error MarketOverviewItem and continue to next symbol
                        results.append(MarketOverviewItem(
                            symbol=symbol, current_price=current_price if current_price is not None else 0.0,
                            ema_21=None, ema_89=None, sma_30=None, sma_150=None, sma_300=None, atr_14=None,
                            support_levels=[], resistance_levels=[]
                        ))
                        # This requires a way to break out of the current symbol's processing.
                        # For now, let's assume we'd need to set a flag and skip TA section.
                        # A simple way is to let it try and fail if columns are missing,
                        # but proactive check is better.
                        # This part of the loop might need restructuring if we want to `continue` here.
                        # For now, error logging is the primary action. Subsequent TA calls will fail.
                        pass # Let it proceed, TA calls will fail if columns are missing.

                logger.info(f"[{symbol}] DataFrame dtypes after HLC numeric conversion:\n{df.dtypes}")
                logger.info(f"[{symbol}] Sample HLC data before ATR:\nHigh: {df['high'].head(2).tolist() if 'high' in df.columns else 'N/A'} Low: {df['low'].head(2).tolist() if 'low' in df.columns else 'N/A'} Close: {df['close'].head(2).tolist() if 'close' in df.columns else 'N/A'}")

                # Calculate ATR and explicitly assign
                atr_series = None
                if all(col in df.columns for col in ['high', 'low', 'close']):
                    try:
                        atr_series = df.ta.atr(length=14) # Default append is False
                        if atr_series is not None and not atr_series.empty:
                            df['ATR_14'] = atr_series
                            logger.info(f"[{symbol}] Successfully calculated and assigned ATR_14 series.")
                        else:
                            logger.warning(f"[{symbol}] ATR calculation returned None or empty series. Assigning NaN to ATR_14 column.")
                            df['ATR_14'] = np.nan # Fill with NaN if ATR calculation failed
                    except Exception as e:
                        logger.error(f"[{symbol}] Error during ATR calculation: {e}. Assigning NaN to ATR_14 column.")
                        df['ATR_14'] = np.nan # Fill with NaN on error
                else:
                    logger.error(f"[{symbol}] Missing one or more HLC columns. Cannot calculate ATR. Assigning NaN to ATR_14 column.")
                    df['ATR_14'] = np.nan

                atr_value = None # Default to None
                if 'ATR_14' in df.columns and not df['ATR_14'].empty:
                    last_atr = df['ATR_14'].iloc[-1]
                    if pd.notna(last_atr):
                        atr_value = last_atr
                            # Removed: logger.info(f"[{symbol}] Retrieved ATR value: {atr_value}")
                    else:
                        logger.warning(f"[{symbol}] Last value in 'ATR_14' column is NaN. atr_value remains None.")
                else:
                    logger.warning(f"[{symbol}] 'ATR_14' column is missing or empty. atr_value remains None.")

                formatted_atr_14 = None
                # Ensure atr_value is not None AND is a valid number (not NaN) before formatting
                if atr_value is not None and pd.notna(atr_value):
=======
# --- ATR Calculation and Related Logic (Merged) ---
                logger.debug(f"[{symbol}] DataFrame shape before ATR: {df.shape}, initial dtypes:\n{df.dtypes}") # INFO to DEBUG
                if not df.empty and len(df) > 5: 
                    logger.debug(f"[{symbol}] DataFrame head before ATR:\n{df.head()}") # INFO to DEBUG
                    logger.debug(f"[{symbol}] DataFrame tail before ATR:\n{df.tail()}") # INFO to DEBUG
                elif not df.empty: 
                    logger.debug(f"[{symbol}] DataFrame contents before ATR:\n{df}") # INFO to DEBUG

                hlc_columns_present = True
                required_hlc_cols = ['high', 'low', 'close']
                for col in required_hlc_cols:
                    if col in df.columns:
                        df[col] = pd.to_numeric(df[col], errors='coerce')
                        if df[col].isnull().all():
                            logger.warning(f"[{symbol}] Column '{col}' became all NaNs after numeric conversion.")
                    else:
                        logger.error(f"[{symbol}] Critical: Column '{col}' not found. Cannot calculate ATR or other HLC-dependent TAs.")
                        hlc_columns_present = False
                        # Mark all HLC-dependent TAs as not calculable
                        df['ATR_14'] = np.nan # Ensure column exists
                        # Potentially set flags or default other TA columns too
                        break 

                if not hlc_columns_present:
                    logger.error(f"[{symbol}] ATR calculation skipped due to missing HLC columns. ATR_14 set to NaN.")
                    # Ensure ATR_14 column exists if not already created by above break
                    if 'ATR_14' not in df.columns:
                         df['ATR_14'] = np.nan
                else:
                     logger.debug(f"[{symbol}] Dtypes after HLC numeric conversion:\n{df.dtypes}") # INFO to DEBUG
                     MIN_ROWS_FOR_ATR = 20
                     if len(df) < MIN_ROWS_FOR_ATR:
                        logger.warning(f"[{symbol}] DataFrame has {len(df)} rows, < minimum ({MIN_ROWS_FOR_ATR}) for stable ATR. ATR_14 set to NaN.")
                        df['ATR_14'] = np.nan
                    else:
                        try:
                            atr_series = df.ta.atr(length=14) 
                            if atr_series is not None and not atr_series.empty:
                                df['ATR_14'] = atr_series
                                logger.debug(f"[{symbol}] Successfully calculated and assigned ATR_14 series.") # INFO to DEBUG
                            else:
                                logger.warning(f"[{symbol}] ATR calculation returned None or empty series. Assigning NaN to ATR_14 column.")
                                df['ATR_14'] = np.nan 
                        except Exception as e:
                            logger.error(f"[{symbol}] Error during ATR calculation: {e}. Assigning NaN to ATR_14 column.")
                            df['ATR_14'] = np.nan

                atr_value = None 
                if 'ATR_14' in df.columns and not df['ATR_14'].empty:
                    # Ensure the index is valid before using iloc[-1], especially if df could be very short
                    if len(df['ATR_14']) > 0:
                        last_atr = df['ATR_14'].iloc[-1]
                        if pd.notna(last_atr):
                            atr_value = last_atr
                            logger.info(f"[{symbol}] Retrieved ATR value: {atr_value}")
                        else:
                            logger.warning(f"[{symbol}] Last value in 'ATR_14' column is NaN. atr_value remains None.")
                    else:
                        logger.warning(f"[{symbol}] 'ATR_14' column is present but empty. atr_value remains None.")
                else:
                    logger.warning(f"[{symbol}] 'ATR_14' column is missing or was empty. atr_value remains None.")

                formatted_atr_14 = None
                if atr_value is not None and pd.notna(atr_value): 
                    formatted_atr_14 = format_value(atr_value, price_precision)
                
                # Ensure the logging fix for effective_minimum_gap is also applied:
                # atr_log_display = f"{atr_value:.4f}" if atr_value is not None and pd.notna(atr_value) else "N/A"
                # logger.info(f"[{symbol}] ATR: {atr_log_display}, ...")

                # --- End of ATR specific logic ---
>>>>>>> ca868c66
                    # price_precision should be available from current_price calculation
                    formatted_atr_14 = format_value(atr_value, price_precision)
                elif atr_value is None:
                    logger.info(f"[{symbol}] ATR could not be calculated or was invalid, formatted_atr_14 remains None.")
                else: # atr_value is likely np.nan here
                    logger.warning(f"[{symbol}] Raw atr_value is NaN, formatted_atr_14 remains None.")


                logger.info(
                    f"Symbol: {symbol} - Calculated Raw ATR_14: {atr_value if atr_value is not None else 'N/A'}, Formatted ATR_14: {formatted_atr_14 if formatted_atr_14 is not None else 'N/A'}")
                if atr_value == 0: # This condition can still be true if ATR is genuinely zero
                    logger.warning(
                        f"Symbol: {symbol} - ATR value is 0. This might be due to very low volatility or still an issue if data was sparse. S/R gap logic might not work as expected.")
                elif atr_value is None:
                    logger.warning(
                        f"Symbol: {symbol} - ATR value is None (could not be calculated). S/R gap logic will rely on desired_gap_usdt.")
                    # For now, if ATR is 0, the ATR*2 gap will be 0. This means all levels will pass the gap check.
                    # A more robust solution might involve a fallback minimum gap, but that's outside current scope.

                # Calculate effective_minimum_gap
                current_symbol_desired_gap = config_item.get('desired_gap_usdt')
                if current_symbol_desired_gap is None:
                    logger.error(
                        f"[{symbol}] 'desired_gap_usdt' not found in SYMBOL_CONFIG for this symbol. Defaulting its component to 0.")
                    current_symbol_desired_gap = 0.0

                atr_component = atr_value * settings.ATR_MULTIPLIER_FOR_GAP if pd.notna(atr_value) else 0.0

                effective_minimum_gap = max(atr_component, current_symbol_desired_gap)

                atr_log_display = f"{atr_value:.4f}" if atr_value is not None and pd.notna(atr_value) else "N/A"
                logger.info(
                    f"[{symbol}] ATR: {atr_log_display}, ATR*{settings.ATR_MULTIPLIER_FOR_GAP}: {atr_component:.4f}, DesiredGapUSDT: {current_symbol_desired_gap:.4f} -> EffectiveMinGap: {effective_minimum_gap:.4f}")

                # Initialize support and resistance items
                support_level_items = []
                resistance_level_items = []

                # Define order for argrelextrema (like window size / 2)
                # extrema_order = 5 # Removed, now using settings.EXTREMA_ORDER
                min_data_for_extrema = settings.EXTREMA_ORDER * 2

                if not df.empty:
                    if len(df) >= min_data_for_extrema:
                        # Find local minima for support levels
                        low_extrema_indices = argrelextrema(df['low'].values, np.less, order=settings.EXTREMA_ORDER)[0]
                        local_lows = df['low'].iloc[low_extrema_indices].unique()
                        logger.debug(
                            f"Symbol: {symbol} - Initial raw local_lows < current_price_raw: {sorted([low for low in local_lows if low < current_price_raw], reverse=True)}")

                        # Filter, sort, and select support levels
                        # current_price here is already formatted. For comparison with unformatted df values, use current_price_raw
                        recent_supports = sorted([low for low in local_lows if low < current_price_raw], reverse=True)

                        support_level_items_filtered = []
                        last_selected_support_level = float(
                            'inf')  # Initialize high, as we are looking for levels below

                        for s_level_raw in recent_supports:  # Iterate through all potential recent supports
                            # ATR Gap Check:
                            # The first support level is always selected if it's below current price (already filtered by recent_supports).
                            # Subsequent levels must be at least effective_minimum_gap below the last_selected_support_level.
                            if not support_level_items_filtered or (
                                    last_selected_support_level - s_level_raw >= effective_minimum_gap):
                                if len(support_level_items_filtered) < 5:  # Only add if we still need levels
                                    tolerance = s_level_raw * 0.0005
                                    touch_count = df['low'].apply(lambda x: abs(x - s_level_raw) <= tolerance).sum()
                                    formatted_level = format_value(s_level_raw, price_precision)
                                    if formatted_level is not None:
                                        support_level_items_filtered.append(
                                            LevelItem(level=formatted_level, strength=touch_count))
                                        last_selected_support_level = s_level_raw  # Update the last selected raw level for the next comparison
                                else:
                                    break  # Stop if we have 5 levels

                        support_level_items = support_level_items_filtered  # Assign the filtered list
                        # Ensure it's sorted, though the selection process should maintain descending order
                        support_level_items.sort(key=lambda x: x.level, reverse=True)
                        logger.debug(
                            f"Symbol: {symbol} - Support levels after ATR filtering ({len(support_level_items)}): {[item.level for item in support_level_items]}")

                        # Fill with Fibonacci levels if needed for Support
                        if len(support_level_items) < 5:
                            num_needed_support = 5 - len(support_level_items)
                            if not df.empty and len(df) >= 2:  # Need at least 2 points for a swing
                                swing_low_price_for_fib = df['low'].min()
                                swing_high_price_for_fib = df['high'].max()

                                # Get raw values of existing support levels to help Fib generator avoid close placement
                                # The support_level_items currently store LevelItem objects with formatted levels.
                                # The generate_fibonacci_levels function expects raw float values for existing_levels_raw.
                                # This is a slight mismatch: current items are formatted.
                                # For now, we pass the formatted levels. This might mean the proximity check in Fib generator
                                # compares formatted vs raw, which is not ideal but a simplification for this step.
                                # A more robust way would be to keep raw values alongside formatted ones until the very end.
                                raw_existing_supports = [item.level for item in support_level_items]

                                logger.info(
                                    f"Symbol: {symbol} - Not enough support levels ({len(support_level_items)} found), trying to generate {num_needed_support} Fibonacci support levels.")
                                logger.debug(
                                    f"Symbol: {symbol} - Fibonacci params for support: swing_low={swing_low_price_for_fib}, swing_high={swing_high_price_for_fib}, current_price={current_price_raw}, num_needed={num_needed_support}, existing_raw_supports_count={len(raw_existing_supports)}, atr_value={atr_value}")

                                fib_support_levels_raw = generate_fibonacci_levels(
                                    swing_low_price=swing_low_price_for_fib,
                                    swing_high_price=swing_high_price_for_fib,
                                    current_price=current_price_raw,
                                    # Use raw current price for Fib calculation context
                                    is_support=True,
                                    num_needed=num_needed_support,
                                    existing_levels_raw=raw_existing_supports,
                                    # Pass existing *formatted* levels as raw context
                                    effective_min_gap=effective_minimum_gap,  # Pass effective_minimum_gap
                                    atr_value=atr_value,  # Keep atr_value for heuristic
                                    price_precision=price_precision,
                                    logger=logger
                                )

                                logger.debug(
                                    f"Symbol: {symbol} - Generated {len(fib_support_levels_raw)} raw Fibonacci support levels: {fib_support_levels_raw}")

                                existing_formatted_levels_set = {item.level for item in support_level_items}
                                for fib_level_val in fib_support_levels_raw:  # These are already formatted by the generator
                                    if fib_level_val not in existing_formatted_levels_set:  # Avoid duplicates
                                        # Add with a default strength, e.g., 0 or 1
                                        support_level_items.append(LevelItem(level=fib_level_val, strength=1))
                                        existing_formatted_levels_set.add(fib_level_val)
                                        if len(support_level_items) >= 5:
                                            break
                            else:
                                logger.warning(
                                    f"Not enough data points in DataFrame for {symbol} to calculate Fibonacci support levels (need >= 2, got {len(df)}).")

                            # Sort all supports (original + Fib) and truncate to 5
                            support_level_items.sort(key=lambda x: x.level, reverse=True)
                            if len(support_level_items) > 5:
                                support_level_items = support_level_items[:5]

                            # If still less than 5, it means Fib generator couldn't find enough valid levels.
                            # The requirement is "exactly 5 levels". This might need a fallback if Fib is insufficient.
                            # For now, we rely on Fib generation; if it's short, we'll have fewer.
                            # Plan step 9 (Review and Test) will be important.
                            # The original issue states: "if you out of levels you can add fibo levels ... I need to have exactly 5 levels no less!"
                            # This implies Fib should try harder or have relaxed rules if needed.
                            # The current fib_generator tries to respect ATR. If it can't, it returns fewer.
                            # This might require a second pass for Fib with relaxed ATR if count is still < 5.
                            # Let's proceed with current Fib generator strictness and re-evaluate in testing.

                        # Ensure final list has at most 5 levels (already done above, but as a safeguard)
                        if len(support_level_items) > 5:
                            support_level_items = support_level_items[:5]

                        # Logging final support levels for the symbol
                        logger.info(
                            f"Final support levels for {symbol} ({len(support_level_items)} levels): {[item.level for item in support_level_items]}")

                        # Find local maxima for resistance levels
                        high_extrema_indices = \
                        argrelextrema(df['high'].values, np.greater, order=settings.EXTREMA_ORDER)[0]
                        local_highs = df['high'].iloc[high_extrema_indices].unique()
                        logger.debug(
                            f"Symbol: {symbol} - Initial raw local_highs > current_price_raw: {sorted([high for high in local_highs if high > current_price_raw])}")

                        # Filter, sort, and select resistance levels
                        # current_price here is already formatted. For comparison with unformatted df values, use current_price_raw
                        recent_resistances = sorted([high for high in local_highs if high > current_price_raw])

                        resistance_level_items_filtered = []
                        last_selected_resistance_level = 0.0  # Initialize low, as we are looking for levels above

                        for r_level_raw in recent_resistances:  # Iterate through all potential recent resistances
                            # ATR Gap Check:
                            # The first resistance level is always selected if it's above current price (already filtered by recent_resistances).
                            # Subsequent levels must be at least effective_minimum_gap above the last_selected_resistance_level.
                            if not resistance_level_items_filtered or (
                                    r_level_raw - last_selected_resistance_level >= effective_minimum_gap):
                                if len(resistance_level_items_filtered) < 5:  # Only add if we still need levels
                                    tolerance = r_level_raw * 0.0005
                                    touch_count = df['high'].apply(lambda x: abs(x - r_level_raw) <= tolerance).sum()
                                    formatted_level = format_value(r_level_raw, price_precision)
                                    if formatted_level is not None:
                                        resistance_level_items_filtered.append(
                                            LevelItem(level=formatted_level, strength=touch_count))
                                        last_selected_resistance_level = r_level_raw  # Update the last selected raw level for the next comparison
                                else:
                                    break  # Stop if we have 5 levels

                        resistance_level_items = resistance_level_items_filtered  # Assign the filtered list
                        # Ensure it's sorted, though the selection process should maintain ascending order
                        resistance_level_items.sort(key=lambda x: x.level)
                        logger.debug(
                            f"Symbol: {symbol} - Resistance levels after ATR filtering ({len(resistance_level_items)}): {[item.level for item in resistance_level_items]}")

                        # Fill with Fibonacci levels if needed for Resistance
                        if len(resistance_level_items) < 5:
                            num_needed_resistance = 5 - len(resistance_level_items)
                            if not df.empty and len(df) >= 2:  # Need at least 2 points for a swing
                                swing_low_price_for_fib = df['low'].min()
                                swing_high_price_for_fib = df['high'].max()

                                # Pass existing *formatted* resistance levels as raw context (same simplification as with support)
                                raw_existing_resistances = [item.level for item in resistance_level_items]

                                logger.info(
                                    f"Symbol: {symbol} - Not enough resistance levels ({len(resistance_level_items)} found), trying to generate {num_needed_resistance} Fibonacci resistance levels.")
                                logger.debug(
                                    f"Symbol: {symbol} - Fibonacci params for resistance: swing_low={swing_low_price_for_fib}, swing_high={swing_high_price_for_fib}, current_price={current_price_raw}, num_needed={num_needed_resistance}, existing_raw_resistances_count={len(raw_existing_resistances)}, atr_value={atr_value}")

                                fib_resistance_levels_raw = generate_fibonacci_levels(
                                    swing_low_price=swing_low_price_for_fib,
                                    swing_high_price=swing_high_price_for_fib,
                                    current_price=current_price_raw,  # Use raw current price
                                    is_support=False,  # Key change for resistance
                                    num_needed=num_needed_resistance,
                                    existing_levels_raw=raw_existing_resistances,
                                    effective_min_gap=effective_minimum_gap,  # Pass effective_minimum_gap
                                    atr_value=atr_value,  # Keep atr_value for heuristic
                                    price_precision=price_precision,
                                    logger=logger
                                )

                                logger.debug(
                                    f"Symbol: {symbol} - Generated {len(fib_resistance_levels_raw)} raw Fibonacci resistance levels: {fib_resistance_levels_raw}")

                                existing_formatted_levels_set = {item.level for item in resistance_level_items}
                                for fib_level_val in fib_resistance_levels_raw:  # These are already formatted
                                    if fib_level_val not in existing_formatted_levels_set:  # Avoid duplicates
                                        resistance_level_items.append(
                                            LevelItem(level=fib_level_val, strength=1))  # Default strength 1
                                        existing_formatted_levels_set.add(fib_level_val)
                                        if len(resistance_level_items) >= 5:
                                            break
                            else:
                                logger.warning(
                                    f"Not enough data points in DataFrame for {symbol} to calculate Fibonacci resistance levels (need >= 2, got {len(df)}).")

                            # Sort all resistances (original + Fib) and truncate to 5
                            resistance_level_items.sort(key=lambda x: x.level)  # Ascending for resistance
                            if len(resistance_level_items) > 5:
                                resistance_level_items = resistance_level_items[:5]

                            # Notes on "exactly 5 levels" from support integration apply here too.

                        # Ensure final list has at most 5 levels (already done above, but as a safeguard)
                        if len(resistance_level_items) > 5:
                            resistance_level_items = resistance_level_items[:5]

                        # Logging final resistance levels for the symbol
                        logger.info(
                            f"Final resistance levels for {symbol} ({len(resistance_level_items)} levels): {[item.level for item in resistance_level_items]}")

                    else:  # Not enough data for reliable extrema detection, use n-smallest/n-largest
                        logger.info(
                            f"Using n-smallest/n-largest for S/R for {symbol} due to insufficient data for extrema (got {len(df)}, need {min_data_for_extrema})")
                        raw_supports = sorted(df['low'].nsmallest(5).tolist())
                        raw_resistances = sorted(df['high'].nlargest(5).tolist())

                        support_level_items = []
                        for sl_raw in raw_supports:
                            formatted_sl = format_value(sl_raw, price_precision)
                            if formatted_sl is not None:
                                # For these, actual touch count might be low as they are just n-smallest/largest
                                # Assign strength 1 as per requirement
                                support_level_items.append(LevelItem(level=formatted_sl, strength=1))

                        resistance_level_items = []
                        for rl_raw in raw_resistances:
                            formatted_rl = format_value(rl_raw, price_precision)
                            if formatted_rl is not None:
                                resistance_level_items.append(LevelItem(level=formatted_rl, strength=1))

                if len(df) < 300:  # Minimum needed for all TAs
                    logger.warning(
                        f"Not enough data points for {symbol} to calculate all TAs (need 300, got {len(df)}). Skipping TA calculations.")
                    # Support and resistance already calculated above if possible (and formatted)
                    results.append(MarketOverviewItem(
                        symbol=symbol, current_price=current_price, ema_21=None, ema_89=None,
                        # current_price is already formatted
                        sma_30=None, sma_150=None, sma_300=None, atr_14=formatted_atr_14,
                        # Use formatted_atr_14 (could be None)
                        support_levels=support_level_items,
                        resistance_levels=resistance_level_items
                    ))
                    continue

                # Calculate EMAs and SMAs
                df['ema_21'] = df.ta.ema(length=21)
                df['ema_89'] = df.ta.ema(length=89)
                df['sma_30'] = df.ta.sma(length=30)
                df['sma_150'] = df.ta.sma(length=150)
                df['sma_300'] = df.ta.sma(length=300)

                raw_ema_21 = df['ema_21'].iloc[-1]
                formatted_ema_21 = format_value(raw_ema_21, price_precision) if pd.notna(raw_ema_21) else None
                raw_ema_89 = df['ema_89'].iloc[-1]
                formatted_ema_89 = format_value(raw_ema_89, price_precision) if pd.notna(raw_ema_89) else None
                raw_sma_30 = df['sma_30'].iloc[-1]
                formatted_sma_30 = format_value(raw_sma_30, price_precision) if pd.notna(raw_sma_30) else None
                raw_sma_150 = df['sma_150'].iloc[-1]
                formatted_sma_150 = format_value(raw_sma_150, price_precision) if pd.notna(raw_sma_150) else None
                raw_sma_300 = df['sma_300'].iloc[-1]
                formatted_sma_300 = format_value(raw_sma_300, price_precision) if pd.notna(raw_sma_300) else None

                results.append(MarketOverviewItem(
                    symbol=symbol, current_price=current_price,  # current_price is already formatted
                    ema_21=formatted_ema_21,
                    ema_89=formatted_ema_89,
                    sma_30=formatted_sma_30,
                    sma_150=formatted_sma_150,
                    sma_300=formatted_sma_300,
                    atr_14=formatted_atr_14,  # Add formatted_atr_14 here
                    support_levels=support_level_items,  # Already formatted
                    resistance_levels=resistance_level_items  # Already formatted
                ))

            except ccxt.NetworkError as e:
                logger.error(f"Network error for {symbol} on {exchange_id}: {e}. Default data returned.")
                # Ensure current_price is formatted (0.0 becomes 0.00 if precision is 2)
                formatted_current_price_on_error = format_value(0.0, 2)  # Default to 2 for error cases with 0.0 price
                results.append(
                    MarketOverviewItem(symbol=symbol, current_price=formatted_current_price_on_error, ema_21=None,
                                       ema_89=None, sma_30=None, sma_150=None, sma_300=None, atr_14=None,
                                       support_levels=[], resistance_levels=[]))
            except ccxt.ExchangeError as e:
                logger.error(f"Exchange error for {symbol} on {exchange_id}: {e}. Default data returned.")
                formatted_current_price_on_error = format_value(0.0, 2)
                results.append(
                    MarketOverviewItem(symbol=symbol, current_price=formatted_current_price_on_error, ema_21=None,
                                       ema_89=None, sma_30=None, sma_150=None, sma_300=None, atr_14=None,
                                       support_levels=[], resistance_levels=[]))
            except Exception as e:
                logger.error(f"An unexpected error occurred for {symbol} on {exchange_id}: {e}. Default data returned.")
                formatted_current_price_on_error = format_value(0.0, 2)
                results.append(
                    MarketOverviewItem(symbol=symbol, current_price=formatted_current_price_on_error, ema_21=None,
                                       ema_89=None, sma_30=None, sma_150=None, sma_300=None, atr_14=None,
                                       support_levels=[], resistance_levels=[]))

    finally:
        for ex_id, ex_instance in active_exchanges.items():
            if ex_instance:
                try:
                    await ex_instance.close()
                    print(f"Closed {ex_id} exchange.")
                except Exception as e:
                    print(f"Error closing {ex_id} exchange: {e}")

    if not results and SYMBOL_CONFIG:  # Only raise if SYMBOL_CONFIG was not empty and still no results
        logger.error("Could not fetch any market data for the configured symbols.")
        raise HTTPException(status_code=500, detail="Could not fetch any market data for the configured symbols.")
    return results<|MERGE_RESOLUTION|>--- conflicted
+++ resolved
@@ -399,67 +399,6 @@
                     continue  # To the next symbol in SYMBOL_CONFIG
 
                 # --- Existing Data Processing (uses 'df') ---
-<<<<<<< HEAD
-                # Log column dtypes before ATR calculation
-                logger.info(f"[{symbol}] DataFrame dtypes before ATR conversion attempt:\n{df.dtypes}")
-
-                # Ensure HLC columns are numeric
-                for col in ['high', 'low', 'close']:
-                    if col in df.columns:
-                        df[col] = pd.to_numeric(df[col], errors='coerce')
-                    else:
-                        logger.error(f"[{symbol}] Critical: Column '{col}' not found in DataFrame before TA calculation. Skipping TA for this symbol.")
-                        # Add a default/error MarketOverviewItem and continue to next symbol
-                        results.append(MarketOverviewItem(
-                            symbol=symbol, current_price=current_price if current_price is not None else 0.0,
-                            ema_21=None, ema_89=None, sma_30=None, sma_150=None, sma_300=None, atr_14=None,
-                            support_levels=[], resistance_levels=[]
-                        ))
-                        # This requires a way to break out of the current symbol's processing.
-                        # For now, let's assume we'd need to set a flag and skip TA section.
-                        # A simple way is to let it try and fail if columns are missing,
-                        # but proactive check is better.
-                        # This part of the loop might need restructuring if we want to `continue` here.
-                        # For now, error logging is the primary action. Subsequent TA calls will fail.
-                        pass # Let it proceed, TA calls will fail if columns are missing.
-
-                logger.info(f"[{symbol}] DataFrame dtypes after HLC numeric conversion:\n{df.dtypes}")
-                logger.info(f"[{symbol}] Sample HLC data before ATR:\nHigh: {df['high'].head(2).tolist() if 'high' in df.columns else 'N/A'} Low: {df['low'].head(2).tolist() if 'low' in df.columns else 'N/A'} Close: {df['close'].head(2).tolist() if 'close' in df.columns else 'N/A'}")
-
-                # Calculate ATR and explicitly assign
-                atr_series = None
-                if all(col in df.columns for col in ['high', 'low', 'close']):
-                    try:
-                        atr_series = df.ta.atr(length=14) # Default append is False
-                        if atr_series is not None and not atr_series.empty:
-                            df['ATR_14'] = atr_series
-                            logger.info(f"[{symbol}] Successfully calculated and assigned ATR_14 series.")
-                        else:
-                            logger.warning(f"[{symbol}] ATR calculation returned None or empty series. Assigning NaN to ATR_14 column.")
-                            df['ATR_14'] = np.nan # Fill with NaN if ATR calculation failed
-                    except Exception as e:
-                        logger.error(f"[{symbol}] Error during ATR calculation: {e}. Assigning NaN to ATR_14 column.")
-                        df['ATR_14'] = np.nan # Fill with NaN on error
-                else:
-                    logger.error(f"[{symbol}] Missing one or more HLC columns. Cannot calculate ATR. Assigning NaN to ATR_14 column.")
-                    df['ATR_14'] = np.nan
-
-                atr_value = None # Default to None
-                if 'ATR_14' in df.columns and not df['ATR_14'].empty:
-                    last_atr = df['ATR_14'].iloc[-1]
-                    if pd.notna(last_atr):
-                        atr_value = last_atr
-                            # Removed: logger.info(f"[{symbol}] Retrieved ATR value: {atr_value}")
-                    else:
-                        logger.warning(f"[{symbol}] Last value in 'ATR_14' column is NaN. atr_value remains None.")
-                else:
-                    logger.warning(f"[{symbol}] 'ATR_14' column is missing or empty. atr_value remains None.")
-
-                formatted_atr_14 = None
-                # Ensure atr_value is not None AND is a valid number (not NaN) before formatting
-                if atr_value is not None and pd.notna(atr_value):
-=======
-# --- ATR Calculation and Related Logic (Merged) ---
                 logger.debug(f"[{symbol}] DataFrame shape before ATR: {df.shape}, initial dtypes:\n{df.dtypes}") # INFO to DEBUG
                 if not df.empty and len(df) > 5: 
                     logger.debug(f"[{symbol}] DataFrame head before ATR:\n{df.head()}") # INFO to DEBUG
@@ -530,7 +469,6 @@
                 # logger.info(f"[{symbol}] ATR: {atr_log_display}, ...")
 
                 # --- End of ATR specific logic ---
->>>>>>> ca868c66
                     # price_precision should be available from current_price calculation
                     formatted_atr_14 = format_value(atr_value, price_precision)
                 elif atr_value is None:

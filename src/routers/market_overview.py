from fastapi import APIRouter, HTTPException
import logging
from typing import List
import decimal # Added import
import pandas as pd
import numpy as np
from scipy.signal import argrelextrema
import pandas_ta as ta
import ccxt.async_support as ccxt
from pydantic import BaseModel

# Configure logging
logging.basicConfig(level=logging.INFO, format='%(asctime)s - %(levelname)s - %(message)s')
logger = logging.getLogger(__name__)

<<<<<<< HEAD
=======
# Helper functions for price precision
def get_price_precision(price: float) -> int:
    price_str = str(price)
    if '.' in price_str:
        return len(price_str.split('.')[1])
    return 0

def format_value(value: float | None, precision: int) -> float | None:
    if value is None:
        return None
    # Use decimal for accurate rounding
    return float(decimal.Decimal(str(value)).quantize(decimal.Decimal('1e-' + str(precision)), rounding=decimal.ROUND_HALF_UP))
>>>>>>> 69b8bce2

class LevelItem(BaseModel):
    level: float
    strength: int # Changed from description: str


class MarketOverviewItem(BaseModel):
    symbol: str
    current_price: float
    ema_21: float | None = None
    ema_89: float | None = None
    sma_30: float | None = None
    sma_150: float | None = None
    sma_300: float | None = None
    support_levels: List[LevelItem]
    resistance_levels: List[LevelItem]


SYMBOL_CONFIG = [
    {"symbol": "BTC/USDT", "exchange_id": "binance", "name": "Bitcoin"},
    {"symbol": "ETH/USDT", "exchange_id": "binance", "name": "Ethereum"},
    {"symbol": "DOGE/USDT", "exchange_id": "binance", "name": "Dogecoin"},
    {"symbol": "SUI/USDT", "exchange_id": "binance", "name": "Sui"},
    {"symbol": "POPCAT/USDT", "exchange_id": "mexc", "name": "Popcat"},
    {"symbol": "HYPE/USDT", "exchange_id": "mexc", "name": "HypeCoin"},
]

router = APIRouter()


@router.get("/market-overview/", response_model=List[MarketOverviewItem])
async def get_market_overview():
    results = []
    active_exchanges = {}  # Dictionary to store active exchange instances

    try:
        for config_item in SYMBOL_CONFIG:
            symbol = config_item["symbol"]
            exchange_id = config_item["exchange_id"]

            try:
                # Get or create the exchange instance
                if exchange_id in active_exchanges:
                    exchange = active_exchanges[exchange_id]
                else:
                    try:
                        exchange_class = getattr(ccxt, exchange_id)
                        exchange = exchange_class({'enableRateLimit': True})
                        active_exchanges[exchange_id] = exchange
                        logger.info(f"Initialized {exchange_id} for {symbol}")
                    except AttributeError:
                        logger.critical(
                            f"Exchange ID '{exchange_id}' for symbol {symbol} is not a valid ccxt exchange. Skipping.")
                        results.append(MarketOverviewItem(
                            symbol=symbol, current_price=0.0, ema_21=None, ema_89=None,
                            sma_30=None, sma_150=None, sma_300=None,
                            support_levels=[], resistance_levels=[]
                        ))
                        continue
                    except Exception as e:
                        logger.critical(
                            f"Error initializing exchange {exchange_id} for symbol {symbol}: {e}. Skipping.")
                        results.append(MarketOverviewItem(
                            symbol=symbol, current_price=0.0, ema_21=None, ema_89=None,
                            sma_30=None, sma_150=None, sma_300=None,
                            support_levels=[], resistance_levels=[]
                        ))
                        continue

                # Fetch Ticker for current price
                ticker = await exchange.fetch_ticker(symbol)
                current_price_raw = ticker['last'] if ticker and 'last' in ticker and ticker['last'] else 0.0

                if current_price_raw == 0.0:
                    price_precision = 2 # Default precision
                else:
                    price_precision = get_price_precision(current_price_raw)
                current_price = format_value(current_price_raw, price_precision)

                # Fetch OHLCV data
                ohlcv = await exchange.fetch_ohlcv(symbol, timeframe='1h', limit=350)  # Increased limit for SMA300
                if not ohlcv:
                    # Ensure current_price is formatted even if we continue early
                    formatted_current_price_on_error = format_value(current_price_raw, price_precision if current_price_raw != 0.0 else 2)
                    results.append(MarketOverviewItem(
                        symbol=symbol, current_price=formatted_current_price_on_error, ema_21=None, ema_89=None,
                        sma_30=None, sma_150=None, sma_300=None,
                        support_levels=[], resistance_levels=[]
                    ))
                    continue

                df = pd.DataFrame(ohlcv, columns=['timestamp', 'open', 'high', 'low', 'close', 'volume'])

                # Initialize support and resistance items
                support_level_items = []
                resistance_level_items = []

                # Define order for argrelextrema (like window size / 2)
                extrema_order = 5
                min_data_for_extrema = extrema_order * 2

                if not df.empty:
                    if len(df) >= min_data_for_extrema:
                        # Find local minima for support levels
                        low_extrema_indices = argrelextrema(df['low'].values, np.less, order=extrema_order)[0]
                        local_lows = df['low'].iloc[low_extrema_indices].unique()

                        # Filter, sort, and select support levels
                        # current_price here is already formatted. For comparison with unformatted df values, use current_price_raw
                        recent_supports = sorted([low for low in local_lows if low < current_price_raw], reverse=True)
                        for s_level in recent_supports[:5]:
                            tolerance = s_level * 0.0005 # Use original level for tolerance calculation
                            touch_count = df['low'].apply(lambda x: abs(x - s_level) <= tolerance).sum()
                            formatted_level = format_value(s_level, price_precision)
                            if formatted_level is not None:
                                support_level_items.append(LevelItem(level=formatted_level, strength=touch_count))

                        # Fill with historical lows if needed
                        if len(support_level_items) < 5:
                            num_needed = 5 - len(support_level_items)
                            existing_levels = {item.level for item in support_level_items} # These levels are already formatted
                            # To compare historical_lows (unformatted) with existing_levels (formatted), we format historical_lows before check.
                            # However, it's simpler to select from df['low'] that are not in the raw values used to create existing_levels.
                            # For simplicity, we'll re-filter from unique local_lows that are not yet added.
                            # This part of logic might need refinement if strict non-overlap with formatted levels is critical.
                            # The current approach uses original unformatted levels for touch calculation and formats right before append.

                            # Let's fetch historical lows again and ensure they are not already processed (based on original value)
                            processed_s_levels = {sl.level for sl in support_level_items} # these are formatted

                            # Simpler: just get more from historical, format, and add if total < 5
                            # This might lead to slight overlaps if formatting causes collisions, but acceptable for now.

                            historical_low_candidates = df['low'][~df['low'].isin([item.level for item in support_level_items])].nsmallest(num_needed + 5).unique() # get a few more

                            for h_level in historical_low_candidates:
                                if len(support_level_items) >= 5:
                                    break
<<<<<<< HEAD
                            support_level_items.sort(key=lambda x: x.level, reverse=True)  # Sort all supports
=======
                                # Avoid adding a level that, after formatting, would be identical to an existing one
                                formatted_h_level = format_value(h_level, price_precision)
                                if formatted_h_level is not None and formatted_h_level not in {item.level for item in support_level_items}:
                                    if h_level < current_price_raw: # ensure it's still a support
                                        tolerance = h_level * 0.0005
                                        touch_count = df['low'].apply(lambda x: abs(x - h_level) <= tolerance).sum()
                                        support_level_items.append(LevelItem(level=formatted_h_level, strength=touch_count))
                            support_level_items.sort(key=lambda x: x.level, reverse=True) # Sort all supports, now formatted
>>>>>>> 69b8bce2

                        # Find local maxima for resistance levels
                        high_extrema_indices = argrelextrema(df['high'].values, np.greater, order=extrema_order)[0]
                        local_highs = df['high'].iloc[high_extrema_indices].unique()

                        # Filter, sort, and select resistance levels
                        # current_price here is already formatted. For comparison with unformatted df values, use current_price_raw
                        recent_resistances = sorted([high for high in local_highs if high > current_price_raw])
                        for r_level in recent_resistances[:5]:
                            tolerance = r_level * 0.0005 # Use original level for tolerance calculation
                            touch_count = df['high'].apply(lambda x: abs(x - r_level) <= tolerance).sum()
                            formatted_level = format_value(r_level, price_precision)
                            if formatted_level is not None:
                                resistance_level_items.append(LevelItem(level=formatted_level, strength=touch_count))

                        # Fill with historical highs if needed
                        if len(resistance_level_items) < 5:
                            num_needed = 5 - len(resistance_level_items)
<<<<<<< HEAD
                            existing_levels = {item.level for item in resistance_level_items}
                            historical_highs = df['high'][~df['high'].isin(existing_levels)].nlargest(
                                num_needed).unique()
                            for level in historical_highs:
                                if len(resistance_level_items) < 5:
                                    resistance_level_items.append(LevelItem(level=level, description="Historical High"))
                                else:
                                    break
                            resistance_level_items.sort(key=lambda x: x.level)  # Sort all resistances
=======
                            # Similar to supports, fetch more candidates and filter
                            historical_high_candidates = df['high'][~df['high'].isin([item.level for item in resistance_level_items])].nlargest(num_needed + 5).unique()

                            for h_level in historical_high_candidates:
                                if len(resistance_level_items) >= 5:
                                    break
                                formatted_h_level = format_value(h_level, price_precision)
                                if formatted_h_level is not None and formatted_h_level not in {item.level for item in resistance_level_items}:
                                    if h_level > current_price_raw: # ensure it's still a resistance
                                        tolerance = h_level * 0.0005
                                        touch_count = df['high'].apply(lambda x: abs(x - h_level) <= tolerance).sum()
                                        resistance_level_items.append(LevelItem(level=formatted_h_level, strength=touch_count))
                            resistance_level_items.sort(key=lambda x: x.level) # Sort all resistances, now formatted
>>>>>>> 69b8bce2

                    else:  # Not enough data for reliable extrema detection, use n-smallest/n-largest
                        logger.info(
                            f"Using n-smallest/n-largest for S/R for {symbol} due to insufficient data for extrema (got {len(df)}, need {min_data_for_extrema})")
                        raw_supports = sorted(df['low'].nsmallest(5).tolist())
                        raw_resistances = sorted(df['high'].nlargest(5).tolist())
<<<<<<< HEAD
                        support_level_items = [LevelItem(level=sl, description="Historical Low") for sl in raw_supports]
                        resistance_level_items = [LevelItem(level=rl, description="Historical High") for rl in
                                                  raw_resistances]

                if len(df) < 300:  # Minimum needed for all TAs
                    logger.warning(
                        f"Not enough data points for {symbol} to calculate all TAs (need 300, got {len(df)}). Skipping TA calculations.")
                    # Support and resistance already calculated above if possible
=======

                        support_level_items = []
                        for sl_raw in raw_supports:
                            formatted_sl = format_value(sl_raw, price_precision)
                            if formatted_sl is not None:
                                # For these, actual touch count might be low as they are just n-smallest/largest
                                # Assign strength 1 as per requirement
                                support_level_items.append(LevelItem(level=formatted_sl, strength=1))

                        resistance_level_items = []
                        for rl_raw in raw_resistances:
                            formatted_rl = format_value(rl_raw, price_precision)
                            if formatted_rl is not None:
                                resistance_level_items.append(LevelItem(level=formatted_rl, strength=1))

                if len(df) < 300: # Minimum needed for all TAs
                    logger.warning(f"Not enough data points for {symbol} to calculate all TAs (need 300, got {len(df)}). Skipping TA calculations.")
                    # Support and resistance already calculated above if possible (and formatted)
>>>>>>> 69b8bce2
                    results.append(MarketOverviewItem(
                        symbol=symbol, current_price=current_price, ema_21=None, ema_89=None, # current_price is already formatted
                        sma_30=None, sma_150=None, sma_300=None,
<<<<<<< HEAD
                        support_levels=support_level_items,  # Use already computed S/R
                        resistance_levels=resistance_level_items  # Use already computed S/R
=======
                        support_levels=support_level_items,
                        resistance_levels=resistance_level_items
>>>>>>> 69b8bce2
                    ))
                    continue

                # Calculate EMAs and SMAs
                df['ema_21'] = df.ta.ema(length=21)
                df['ema_89'] = df.ta.ema(length=89)
                df['sma_30'] = df.ta.sma(length=30)
                df['sma_150'] = df.ta.sma(length=150)
                df['sma_300'] = df.ta.sma(length=300)

                raw_ema_21 = df['ema_21'].iloc[-1]
                formatted_ema_21 = format_value(raw_ema_21, price_precision) if pd.notna(raw_ema_21) else None
                raw_ema_89 = df['ema_89'].iloc[-1]
                formatted_ema_89 = format_value(raw_ema_89, price_precision) if pd.notna(raw_ema_89) else None
                raw_sma_30 = df['sma_30'].iloc[-1]
                formatted_sma_30 = format_value(raw_sma_30, price_precision) if pd.notna(raw_sma_30) else None
                raw_sma_150 = df['sma_150'].iloc[-1]
                formatted_sma_150 = format_value(raw_sma_150, price_precision) if pd.notna(raw_sma_150) else None
                raw_sma_300 = df['sma_300'].iloc[-1]
                formatted_sma_300 = format_value(raw_sma_300, price_precision) if pd.notna(raw_sma_300) else None

                results.append(MarketOverviewItem(
<<<<<<< HEAD
                    symbol=symbol, current_price=current_price,
                    ema_21=latest_ema_21 if pd.notna(latest_ema_21) else None,
                    ema_89=latest_ema_89 if pd.notna(latest_ema_89) else None,
                    sma_30=latest_sma_30 if pd.notna(latest_sma_30) else None,
                    sma_150=latest_sma_150 if pd.notna(latest_sma_150) else None,
                    sma_300=latest_sma_300 if pd.notna(latest_sma_300) else None,
                    support_levels=support_level_items,  # Use already computed S/R
                    resistance_levels=resistance_level_items  # Use already computed S/R
=======
                    symbol=symbol, current_price=current_price, # current_price is already formatted
                    ema_21=formatted_ema_21,
                    ema_89=formatted_ema_89,
                    sma_30=formatted_sma_30,
                    sma_150=formatted_sma_150,
                    sma_300=formatted_sma_300,
                    support_levels=support_level_items, # Already formatted
                    resistance_levels=resistance_level_items # Already formatted
>>>>>>> 69b8bce2
                ))

            except ccxt.NetworkError as e:
                logger.error(f"Network error for {symbol} on {exchange_id}: {e}. Default data returned.")
<<<<<<< HEAD
                results.append(
                    MarketOverviewItem(symbol=symbol, current_price=0.0, ema_21=None, ema_89=None, sma_30=None,
                                       sma_150=None, sma_300=None, support_levels=[], resistance_levels=[]))
            except ccxt.ExchangeError as e:
                logger.error(f"Exchange error for {symbol} on {exchange_id}: {e}. Default data returned.")
                results.append(
                    MarketOverviewItem(symbol=symbol, current_price=0.0, ema_21=None, ema_89=None, sma_30=None,
                                       sma_150=None, sma_300=None, support_levels=[], resistance_levels=[]))
            except Exception as e:
                logger.error(f"An unexpected error occurred for {symbol} on {exchange_id}: {e}. Default data returned.")
                results.append(
                    MarketOverviewItem(symbol=symbol, current_price=0.0, ema_21=None, ema_89=None, sma_30=None,
                                       sma_150=None, sma_300=None, support_levels=[], resistance_levels=[]))
=======
                # Ensure current_price is formatted (0.0 becomes 0.00 if precision is 2)
                formatted_current_price_on_error = format_value(0.0, 2) # Default to 2 for error cases with 0.0 price
                results.append(MarketOverviewItem(symbol=symbol, current_price=formatted_current_price_on_error, ema_21=None, ema_89=None, sma_30=None, sma_150=None, sma_300=None, support_levels=[], resistance_levels=[]))
            except ccxt.ExchangeError as e:
                logger.error(f"Exchange error for {symbol} on {exchange_id}: {e}. Default data returned.")
                formatted_current_price_on_error = format_value(0.0, 2)
                results.append(MarketOverviewItem(symbol=symbol, current_price=formatted_current_price_on_error, ema_21=None, ema_89=None, sma_30=None, sma_150=None, sma_300=None, support_levels=[], resistance_levels=[]))
            except Exception as e:
                logger.error(f"An unexpected error occurred for {symbol} on {exchange_id}: {e}. Default data returned.")
                formatted_current_price_on_error = format_value(0.0, 2)
                results.append(MarketOverviewItem(symbol=symbol, current_price=formatted_current_price_on_error, ema_21=None, ema_89=None, sma_30=None, sma_150=None, sma_300=None, support_levels=[], resistance_levels=[]))
>>>>>>> 69b8bce2

    finally:
        for ex_id, ex_instance in active_exchanges.items():
            if ex_instance:
                try:
                    await ex_instance.close()
                    print(f"Closed {ex_id} exchange.")
                except Exception as e:
                    print(f"Error closing {ex_id} exchange: {e}")

    if not results and SYMBOL_CONFIG:  # Only raise if SYMBOL_CONFIG was not empty and still no results
        logger.error("Could not fetch any market data for the configured symbols.")
        raise HTTPException(status_code=500, detail="Could not fetch any market data for the configured symbols.")
    return results<|MERGE_RESOLUTION|>--- conflicted
+++ resolved
@@ -1,7 +1,7 @@
 from fastapi import APIRouter, HTTPException
 import logging
 from typing import List
-import decimal # Added import
+import decimal  # Added import
 import pandas as pd
 import numpy as np
 from scipy.signal import argrelextrema
@@ -13,8 +13,7 @@
 logging.basicConfig(level=logging.INFO, format='%(asctime)s - %(levelname)s - %(message)s')
 logger = logging.getLogger(__name__)
 
-<<<<<<< HEAD
-=======
+
 # Helper functions for price precision
 def get_price_precision(price: float) -> int:
     price_str = str(price)
@@ -22,16 +21,18 @@
         return len(price_str.split('.')[1])
     return 0
 
+
 def format_value(value: float | None, precision: int) -> float | None:
     if value is None:
         return None
     # Use decimal for accurate rounding
-    return float(decimal.Decimal(str(value)).quantize(decimal.Decimal('1e-' + str(precision)), rounding=decimal.ROUND_HALF_UP))
->>>>>>> 69b8bce2
+    return float(
+        decimal.Decimal(str(value)).quantize(decimal.Decimal('1e-' + str(precision)), rounding=decimal.ROUND_HALF_UP))
+
 
 class LevelItem(BaseModel):
     level: float
-    strength: int # Changed from description: str
+    strength: int  # Changed from description: str
 
 
 class MarketOverviewItem(BaseModel):
@@ -102,7 +103,7 @@
                 current_price_raw = ticker['last'] if ticker and 'last' in ticker and ticker['last'] else 0.0
 
                 if current_price_raw == 0.0:
-                    price_precision = 2 # Default precision
+                    price_precision = 2  # Default precision
                 else:
                     price_precision = get_price_precision(current_price_raw)
                 current_price = format_value(current_price_raw, price_precision)
@@ -111,7 +112,8 @@
                 ohlcv = await exchange.fetch_ohlcv(symbol, timeframe='1h', limit=350)  # Increased limit for SMA300
                 if not ohlcv:
                     # Ensure current_price is formatted even if we continue early
-                    formatted_current_price_on_error = format_value(current_price_raw, price_precision if current_price_raw != 0.0 else 2)
+                    formatted_current_price_on_error = format_value(current_price_raw,
+                                                                    price_precision if current_price_raw != 0.0 else 2)
                     results.append(MarketOverviewItem(
                         symbol=symbol, current_price=formatted_current_price_on_error, ema_21=None, ema_89=None,
                         sma_30=None, sma_150=None, sma_300=None,
@@ -139,7 +141,7 @@
                         # current_price here is already formatted. For comparison with unformatted df values, use current_price_raw
                         recent_supports = sorted([low for low in local_lows if low < current_price_raw], reverse=True)
                         for s_level in recent_supports[:5]:
-                            tolerance = s_level * 0.0005 # Use original level for tolerance calculation
+                            tolerance = s_level * 0.0005  # Use original level for tolerance calculation
                             touch_count = df['low'].apply(lambda x: abs(x - s_level) <= tolerance).sum()
                             formatted_level = format_value(s_level, price_precision)
                             if formatted_level is not None:
@@ -148,7 +150,8 @@
                         # Fill with historical lows if needed
                         if len(support_level_items) < 5:
                             num_needed = 5 - len(support_level_items)
-                            existing_levels = {item.level for item in support_level_items} # These levels are already formatted
+                            existing_levels = {item.level for item in
+                                               support_level_items}  # These levels are already formatted
                             # To compare historical_lows (unformatted) with existing_levels (formatted), we format historical_lows before check.
                             # However, it's simpler to select from df['low'] that are not in the raw values used to create existing_levels.
                             # For simplicity, we'll re-filter from unique local_lows that are not yet added.
@@ -156,28 +159,29 @@
                             # The current approach uses original unformatted levels for touch calculation and formats right before append.
 
                             # Let's fetch historical lows again and ensure they are not already processed (based on original value)
-                            processed_s_levels = {sl.level for sl in support_level_items} # these are formatted
+                            processed_s_levels = {sl.level for sl in support_level_items}  # these are formatted
 
                             # Simpler: just get more from historical, format, and add if total < 5
                             # This might lead to slight overlaps if formatting causes collisions, but acceptable for now.
 
-                            historical_low_candidates = df['low'][~df['low'].isin([item.level for item in support_level_items])].nsmallest(num_needed + 5).unique() # get a few more
+                            historical_low_candidates = df['low'][
+                                ~df['low'].isin([item.level for item in support_level_items])].nsmallest(
+                                num_needed + 5).unique()  # get a few more
 
                             for h_level in historical_low_candidates:
                                 if len(support_level_items) >= 5:
                                     break
-<<<<<<< HEAD
-                            support_level_items.sort(key=lambda x: x.level, reverse=True)  # Sort all supports
-=======
                                 # Avoid adding a level that, after formatting, would be identical to an existing one
                                 formatted_h_level = format_value(h_level, price_precision)
-                                if formatted_h_level is not None and formatted_h_level not in {item.level for item in support_level_items}:
-                                    if h_level < current_price_raw: # ensure it's still a support
+                                if formatted_h_level is not None and formatted_h_level not in {item.level for item in
+                                                                                               support_level_items}:
+                                    if h_level < current_price_raw:  # ensure it's still a support
                                         tolerance = h_level * 0.0005
                                         touch_count = df['low'].apply(lambda x: abs(x - h_level) <= tolerance).sum()
-                                        support_level_items.append(LevelItem(level=formatted_h_level, strength=touch_count))
-                            support_level_items.sort(key=lambda x: x.level, reverse=True) # Sort all supports, now formatted
->>>>>>> 69b8bce2
+                                        support_level_items.append(
+                                            LevelItem(level=formatted_h_level, strength=touch_count))
+                            support_level_items.sort(key=lambda x: x.level,
+                                                     reverse=True)  # Sort all supports, now formatted
 
                         # Find local maxima for resistance levels
                         high_extrema_indices = argrelextrema(df['high'].values, np.greater, order=extrema_order)[0]
@@ -187,7 +191,7 @@
                         # current_price here is already formatted. For comparison with unformatted df values, use current_price_raw
                         recent_resistances = sorted([high for high in local_highs if high > current_price_raw])
                         for r_level in recent_resistances[:5]:
-                            tolerance = r_level * 0.0005 # Use original level for tolerance calculation
+                            tolerance = r_level * 0.0005  # Use original level for tolerance calculation
                             touch_count = df['high'].apply(lambda x: abs(x - r_level) <= tolerance).sum()
                             formatted_level = format_value(r_level, price_precision)
                             if formatted_level is not None:
@@ -196,47 +200,29 @@
                         # Fill with historical highs if needed
                         if len(resistance_level_items) < 5:
                             num_needed = 5 - len(resistance_level_items)
-<<<<<<< HEAD
-                            existing_levels = {item.level for item in resistance_level_items}
-                            historical_highs = df['high'][~df['high'].isin(existing_levels)].nlargest(
-                                num_needed).unique()
-                            for level in historical_highs:
-                                if len(resistance_level_items) < 5:
-                                    resistance_level_items.append(LevelItem(level=level, description="Historical High"))
-                                else:
-                                    break
-                            resistance_level_items.sort(key=lambda x: x.level)  # Sort all resistances
-=======
                             # Similar to supports, fetch more candidates and filter
-                            historical_high_candidates = df['high'][~df['high'].isin([item.level for item in resistance_level_items])].nlargest(num_needed + 5).unique()
+                            historical_high_candidates = df['high'][
+                                ~df['high'].isin([item.level for item in resistance_level_items])].nlargest(
+                                num_needed + 5).unique()
 
                             for h_level in historical_high_candidates:
                                 if len(resistance_level_items) >= 5:
                                     break
                                 formatted_h_level = format_value(h_level, price_precision)
-                                if formatted_h_level is not None and formatted_h_level not in {item.level for item in resistance_level_items}:
-                                    if h_level > current_price_raw: # ensure it's still a resistance
+                                if formatted_h_level is not None and formatted_h_level not in {item.level for item in
+                                                                                               resistance_level_items}:
+                                    if h_level > current_price_raw:  # ensure it's still a resistance
                                         tolerance = h_level * 0.0005
                                         touch_count = df['high'].apply(lambda x: abs(x - h_level) <= tolerance).sum()
-                                        resistance_level_items.append(LevelItem(level=formatted_h_level, strength=touch_count))
-                            resistance_level_items.sort(key=lambda x: x.level) # Sort all resistances, now formatted
->>>>>>> 69b8bce2
+                                        resistance_level_items.append(
+                                            LevelItem(level=formatted_h_level, strength=touch_count))
+                            resistance_level_items.sort(key=lambda x: x.level)  # Sort all resistances, now formatted
 
                     else:  # Not enough data for reliable extrema detection, use n-smallest/n-largest
                         logger.info(
                             f"Using n-smallest/n-largest for S/R for {symbol} due to insufficient data for extrema (got {len(df)}, need {min_data_for_extrema})")
                         raw_supports = sorted(df['low'].nsmallest(5).tolist())
                         raw_resistances = sorted(df['high'].nlargest(5).tolist())
-<<<<<<< HEAD
-                        support_level_items = [LevelItem(level=sl, description="Historical Low") for sl in raw_supports]
-                        resistance_level_items = [LevelItem(level=rl, description="Historical High") for rl in
-                                                  raw_resistances]
-
-                if len(df) < 300:  # Minimum needed for all TAs
-                    logger.warning(
-                        f"Not enough data points for {symbol} to calculate all TAs (need 300, got {len(df)}). Skipping TA calculations.")
-                    # Support and resistance already calculated above if possible
-=======
 
                         support_level_items = []
                         for sl_raw in raw_supports:
@@ -252,20 +238,16 @@
                             if formatted_rl is not None:
                                 resistance_level_items.append(LevelItem(level=formatted_rl, strength=1))
 
-                if len(df) < 300: # Minimum needed for all TAs
-                    logger.warning(f"Not enough data points for {symbol} to calculate all TAs (need 300, got {len(df)}). Skipping TA calculations.")
+                if len(df) < 300:  # Minimum needed for all TAs
+                    logger.warning(
+                        f"Not enough data points for {symbol} to calculate all TAs (need 300, got {len(df)}). Skipping TA calculations.")
                     # Support and resistance already calculated above if possible (and formatted)
->>>>>>> 69b8bce2
                     results.append(MarketOverviewItem(
-                        symbol=symbol, current_price=current_price, ema_21=None, ema_89=None, # current_price is already formatted
+                        symbol=symbol, current_price=current_price, ema_21=None, ema_89=None,
+                        # current_price is already formatted
                         sma_30=None, sma_150=None, sma_300=None,
-<<<<<<< HEAD
-                        support_levels=support_level_items,  # Use already computed S/R
-                        resistance_levels=resistance_level_items  # Use already computed S/R
-=======
                         support_levels=support_level_items,
                         resistance_levels=resistance_level_items
->>>>>>> 69b8bce2
                     ))
                     continue
 
@@ -288,56 +270,38 @@
                 formatted_sma_300 = format_value(raw_sma_300, price_precision) if pd.notna(raw_sma_300) else None
 
                 results.append(MarketOverviewItem(
-<<<<<<< HEAD
-                    symbol=symbol, current_price=current_price,
-                    ema_21=latest_ema_21 if pd.notna(latest_ema_21) else None,
-                    ema_89=latest_ema_89 if pd.notna(latest_ema_89) else None,
-                    sma_30=latest_sma_30 if pd.notna(latest_sma_30) else None,
-                    sma_150=latest_sma_150 if pd.notna(latest_sma_150) else None,
-                    sma_300=latest_sma_300 if pd.notna(latest_sma_300) else None,
-                    support_levels=support_level_items,  # Use already computed S/R
-                    resistance_levels=resistance_level_items  # Use already computed S/R
-=======
-                    symbol=symbol, current_price=current_price, # current_price is already formatted
+                    symbol=symbol, current_price=current_price,  # current_price is already formatted
                     ema_21=formatted_ema_21,
                     ema_89=formatted_ema_89,
                     sma_30=formatted_sma_30,
                     sma_150=formatted_sma_150,
                     sma_300=formatted_sma_300,
-                    support_levels=support_level_items, # Already formatted
-                    resistance_levels=resistance_level_items # Already formatted
->>>>>>> 69b8bce2
+                    support_levels=support_level_items,  # Already formatted
+                    resistance_levels=resistance_level_items  # Already formatted
                 ))
 
             except ccxt.NetworkError as e:
                 logger.error(f"Network error for {symbol} on {exchange_id}: {e}. Default data returned.")
-<<<<<<< HEAD
+                # Ensure current_price is formatted (0.0 becomes 0.00 if precision is 2)
+                formatted_current_price_on_error = format_value(0.0, 2)  # Default to 2 for error cases with 0.0 price
                 results.append(
-                    MarketOverviewItem(symbol=symbol, current_price=0.0, ema_21=None, ema_89=None, sma_30=None,
-                                       sma_150=None, sma_300=None, support_levels=[], resistance_levels=[]))
-            except ccxt.ExchangeError as e:
-                logger.error(f"Exchange error for {symbol} on {exchange_id}: {e}. Default data returned.")
-                results.append(
-                    MarketOverviewItem(symbol=symbol, current_price=0.0, ema_21=None, ema_89=None, sma_30=None,
-                                       sma_150=None, sma_300=None, support_levels=[], resistance_levels=[]))
-            except Exception as e:
-                logger.error(f"An unexpected error occurred for {symbol} on {exchange_id}: {e}. Default data returned.")
-                results.append(
-                    MarketOverviewItem(symbol=symbol, current_price=0.0, ema_21=None, ema_89=None, sma_30=None,
-                                       sma_150=None, sma_300=None, support_levels=[], resistance_levels=[]))
-=======
-                # Ensure current_price is formatted (0.0 becomes 0.00 if precision is 2)
-                formatted_current_price_on_error = format_value(0.0, 2) # Default to 2 for error cases with 0.0 price
-                results.append(MarketOverviewItem(symbol=symbol, current_price=formatted_current_price_on_error, ema_21=None, ema_89=None, sma_30=None, sma_150=None, sma_300=None, support_levels=[], resistance_levels=[]))
+                    MarketOverviewItem(symbol=symbol, current_price=formatted_current_price_on_error, ema_21=None,
+                                       ema_89=None, sma_30=None, sma_150=None, sma_300=None, support_levels=[],
+                                       resistance_levels=[]))
             except ccxt.ExchangeError as e:
                 logger.error(f"Exchange error for {symbol} on {exchange_id}: {e}. Default data returned.")
                 formatted_current_price_on_error = format_value(0.0, 2)
-                results.append(MarketOverviewItem(symbol=symbol, current_price=formatted_current_price_on_error, ema_21=None, ema_89=None, sma_30=None, sma_150=None, sma_300=None, support_levels=[], resistance_levels=[]))
+                results.append(
+                    MarketOverviewItem(symbol=symbol, current_price=formatted_current_price_on_error, ema_21=None,
+                                       ema_89=None, sma_30=None, sma_150=None, sma_300=None, support_levels=[],
+                                       resistance_levels=[]))
             except Exception as e:
                 logger.error(f"An unexpected error occurred for {symbol} on {exchange_id}: {e}. Default data returned.")
                 formatted_current_price_on_error = format_value(0.0, 2)
-                results.append(MarketOverviewItem(symbol=symbol, current_price=formatted_current_price_on_error, ema_21=None, ema_89=None, sma_30=None, sma_150=None, sma_300=None, support_levels=[], resistance_levels=[]))
->>>>>>> 69b8bce2
+                results.append(
+                    MarketOverviewItem(symbol=symbol, current_price=formatted_current_price_on_error, ema_21=None,
+                                       ema_89=None, sma_30=None, sma_150=None, sma_300=None, support_levels=[],
+                                       resistance_levels=[]))
 
     finally:
         for ex_id, ex_instance in active_exchanges.items():
